--- conflicted
+++ resolved
@@ -10,154 +10,88 @@
     plural: keycloaks
     singular: keycloak
   scope: Namespaced
-<<<<<<< HEAD
-  subresources:
-    status: {}
-  validation:
-    openAPIV3Schema:
-      description: Keycloak is the Schema for the keycloaks API.
-      properties:
-        apiVersion:
-          description: 'APIVersion defines the versioned schema of this representation
-            of an object. Servers should convert recognized schemas to the latest
-            internal value, and may reject unrecognized values. More info: https://git.k8s.io/community/contributors/devel/sig-architecture/api-conventions.md#resources'
-          type: string
-        kind:
-          description: 'Kind is a string value representing the REST resource this
-            object represents. Servers may infer this from the endpoint the client
-            submits requests to. Cannot be updated. In CamelCase. More info: https://git.k8s.io/community/contributors/devel/sig-architecture/api-conventions.md#types-kinds'
-          type: string
-        metadata:
-          type: object
-        spec:
-          description: KeycloakSpec defines the desired state of Keycloak.
+  versions:
+    - name: v1alpha1
+      schema:
+        openAPIV3Schema:
+          description: Keycloak is the Schema for the keycloaks API.
           properties:
-            extensions:
-              description: A list of extensions, where each one is a URL to a JAR
-                files that will be deployed in Keycloak.
-              items:
-                type: string
-              type: array
-              x-kubernetes-list-type: set
-            external:
-              description: Contains configuration for external Keycloak instances.
-                Unmanaged needs to be set to true to use this.
-              properties:
-                adminPassword:
-                  description: The admin password to use for keycloak. Needs to be
-                    set if external is true.
-                  type: string
-                adminUsername:
-                  description: The admin username to use for keycloak. Needs to be
-                    set if external is true.
-                  type: string
-                enabled:
-                  description: If set to true, this Keycloak will be treated as an
-                    external instance. The unmanaged field also needs to be set to
-                    true if this field is true.
-                  type: boolean
-                url:
-                  description: The URL to use for the keycloak admin API. Needs to
-                    be set if external is true.
-                  type: string
-              type: object
-            externalAccess:
-              description: Controls external Ingress/Route settings.
-              properties:
-                enabled:
-                  description: If set to true, the Operator will create an Ingress
-                    or a Route pointing to Keycloak.
-                  type: boolean
-                host:
-                  description: If set, the Operator will use value of host for Ingress/Route
-                    host instead of default value keycloak.local for ingress and automatically
-                    chosen name for Route
-                  type: string
-                tlsTermination:
-                  description: TLS Termination type for the external access. Setting
-                    this field to "reencrypt" will terminate TLS on the Ingress/Route
-                    level. Setting this field to "passthrough" will send encrypted
-                    traffic to the Pod. If unspecified, defaults to "reencrypt". Note,
-                    that this setting has no effect on Ingress as Ingress TLS settings
-                    are not reconciled by this operator. In other words, Ingress TLS
-                    configuration is the same in both cases and it is up to the user
-                    to configure TLS section of the Ingress.
-=======
-  versions:
-  - name: v1alpha1
-    schema:
-      openAPIV3Schema:
-        description: Keycloak is the Schema for the keycloaks API.
-        properties:
-          apiVersion:
-            description: 'APIVersion defines the versioned schema of this representation
+            apiVersion:
+              description: 'APIVersion defines the versioned schema of this representation
               of an object. Servers should convert recognized schemas to the latest
               internal value, and may reject unrecognized values. More info: https://git.k8s.io/community/contributors/devel/sig-architecture/api-conventions.md#resources'
-            type: string
-          kind:
-            description: 'Kind is a string value representing the REST resource this
+              type: string
+            kind:
+              description: 'Kind is a string value representing the REST resource this
               object represents. Servers may infer this from the endpoint the client
               submits requests to. Cannot be updated. In CamelCase. More info: https://git.k8s.io/community/contributors/devel/sig-architecture/api-conventions.md#types-kinds'
-            type: string
-          metadata:
-            type: object
-          spec:
-            description: KeycloakSpec defines the desired state of Keycloak.
-            properties:
-              DisableDefaultServiceMonitor:
-                description: Disables the integration with Application Monitoring
-                  Operator. When set to true, the operator doesn't create default
-                  PrometheusRule, ServiceMonitor and GrafanaDashboard objects and
-                  users will have to create them manually, if needed.
-                type: boolean
-              extensions:
-                description: A list of extensions, where each one is a URL to a JAR
-                  files that will be deployed in Keycloak.
-                items:
->>>>>>> 54f8f434
-                  type: string
-                type: array
-                x-kubernetes-list-type: set
-              external:
-                description: Contains configuration for external Keycloak instances.
-                  Unmanaged needs to be set to true to use this.
-                properties:
-                  enabled:
-                    description: If set to true, this Keycloak will be treated as
-                      an external instance. The unmanaged field also needs to be set
-                      to true if this field is true.
-                    type: boolean
-                  url:
-                    description: The URL to use for the keycloak admin API. Needs
-                      to be set if external is true.
+              type: string
+            metadata:
+              type: object
+            spec:
+              description: KeycloakSpec defines the desired state of Keycloak.
+              properties:
+                DisableDefaultServiceMonitor:
+                  description: Disables the integration with Application Monitoring
+                    Operator. When set to true, the operator doesn't create default
+                    PrometheusRule, ServiceMonitor and GrafanaDashboard objects and
+                    users will have to create them manually, if needed.
+                  type: boolean
+                extensions:
+                  description: A list of extensions, where each one is a URL to a JAR
+                    files that will be deployed in Keycloak.
+                  items:
                     type: string
-                type: object
-              externalAccess:
-                description: Controls external Ingress/Route settings.
-                properties:
-                  enabled:
-                    description: If set to true, the Operator will create an Ingress
-                      or a Route pointing to Keycloak.
-                    type: boolean
-                  host:
-                    description: If set, the Operator will use value of host for Ingress
-                      host instead of default value keycloak.local. Using this setting
-                      in OpenShift environment will result an error. Only users with
-                      special permissions are allowed to modify the hostname.
-                    type: string
-                  tlsTermination:
-                    description: TLS Termination type for the external access. Setting
-                      this field to "reencrypt" will terminate TLS on the Ingress/Route
-                      level. Setting this field to "passthrough" will send encrypted
-                      traffic to the Pod. If unspecified, defaults to "reencrypt".
-                      Note, that this setting has no effect on Ingress as Ingress
-                      TLS settings are not reconciled by this operator. In other words,
-                      Ingress TLS configuration is the same in both cases and it is
-                      up to the user to configure TLS section of the Ingress.
-                    type: string
-                type: object
-              externalDatabase:
-                description: "Controls external database settings. Using an external
+                  type: array
+                  x-kubernetes-list-type: set
+                external:
+                  description: Contains configuration for external Keycloak instances.
+                    Unmanaged needs to be set to true to use this.
+                  properties:
+                    adminPassword:
+                      description: The admin password to use for keycloak. Needs to be
+                        set if external is true.
+                      type: string
+                    adminUsername:
+                      description: The admin username to use for keycloak. Needs to be
+                        set if external is true.
+                      type: string
+                    enabled:
+                      description: If set to true, this Keycloak will be treated as
+                        an external instance. The unmanaged field also needs to be set
+                        to true if this field is true.
+                      type: boolean
+                    url:
+                      description: The URL to use for the keycloak admin API. Needs
+                        to be set if external is true.
+                      type: string
+                  type: object
+                externalAccess:
+                  description: Controls external Ingress/Route settings.
+                  properties:
+                    enabled:
+                      description: If set to true, the Operator will create an Ingress
+                        or a Route pointing to Keycloak.
+                      type: boolean
+                    host:
+                      description: If set, the Operator will use value of host for Ingress
+                        host instead of default value keycloak.local. Using this setting
+                        in OpenShift environment will result an error. Only users with
+                        special permissions are allowed to modify the hostname.
+                      type: string
+                    tlsTermination:
+                      description: TLS Termination type for the external access. Setting
+                        this field to "reencrypt" will terminate TLS on the Ingress/Route
+                        level. Setting this field to "passthrough" will send encrypted
+                        traffic to the Pod. If unspecified, defaults to "reencrypt".
+                        Note, that this setting has no effect on Ingress as Ingress
+                        TLS settings are not reconciled by this operator. In other words,
+                        Ingress TLS configuration is the same in both cases and it is
+                        up to the user to configure TLS section of the Ingress.
+                      type: string
+                  type: object
+                externalDatabase:
+                  description: "Controls external database settings. Using an external
                   database requires providing a secret containing credentials as well
                   as connection details. Here's an example of such secret: \n     apiVersion:
                   v1     kind: Secret     metadata:         name: keycloak-db-secret
@@ -173,689 +107,689 @@
                   connection to the external database. The secret name is created
                   using the following convention:       <Custom Resource Name>-db-secret
                   \n For more information, please refer to the Operator documentation."
-                properties:
-                  enabled:
-                    description: If set to true, the Operator will use an external
-                      database pointing to Keycloak. The embedded database (externalDatabase.enabled
-                      = false) is deprecated.
-                    type: boolean
-                type: object
-              instances:
-                description: Number of Keycloak instances in HA mode. Default is 1.
-                type: integer
-              keycloakDeploymentSpec:
-                description: Resources (Requests and Limits) for KeycloakDeployment.
-                properties:
-                  experimental:
-                    description: 'Experimental section NOTE: This section might change
+                  properties:
+                    enabled:
+                      description: If set to true, the Operator will use an external
+                        database pointing to Keycloak. The embedded database (externalDatabase.enabled
+                        = false) is deprecated.
+                      type: boolean
+                  type: object
+                instances:
+                  description: Number of Keycloak instances in HA mode. Default is 1.
+                  type: integer
+                keycloakDeploymentSpec:
+                  description: Resources (Requests and Limits) for KeycloakDeployment.
+                  properties:
+                    experimental:
+                      description: 'Experimental section NOTE: This section might change
                       or get removed without any notice. It may also cause the deployment
                       to behave in an unpredictable fashion. Please use with care.'
-                    properties:
-                      affinity:
-                        description: Affinity settings
-                        properties:
-                          nodeAffinity:
-                            description: Describes node affinity scheduling rules
-                              for the pod.
-                            properties:
-                              preferredDuringSchedulingIgnoredDuringExecution:
-                                description: The scheduler will prefer to schedule
-                                  pods to nodes that satisfy the affinity expressions
-                                  specified by this field, but it may choose a node
-                                  that violates one or more of the expressions. The
-                                  node that is most preferred is the one with the
-                                  greatest sum of weights, i.e. for each node that
-                                  meets all of the scheduling requirements (resource
-                                  request, requiredDuringScheduling affinity expressions,
-                                  etc.), compute a sum by iterating through the elements
-                                  of this field and adding "weight" to the sum if
-                                  the node matches the corresponding matchExpressions;
-                                  the node(s) with the highest sum are the most preferred.
-                                items:
-                                  description: An empty preferred scheduling term
-                                    matches all objects with implicit weight 0 (i.e.
-                                    it's a no-op). A null preferred scheduling term
-                                    matches no objects (i.e. is also a no-op).
-                                  properties:
-                                    preference:
-                                      description: A node selector term, associated
-                                        with the corresponding weight.
-                                      properties:
-                                        matchExpressions:
-                                          description: A list of node selector requirements
-                                            by node's labels.
-                                          items:
-                                            description: A node selector requirement
-                                              is a selector that contains values,
-                                              a key, and an operator that relates
-                                              the key and values.
-                                            properties:
-                                              key:
-                                                description: The label key that the
-                                                  selector applies to.
-                                                type: string
-                                              operator:
-                                                description: Represents a key's relationship
-                                                  to a set of values. Valid operators
-                                                  are In, NotIn, Exists, DoesNotExist.
-                                                  Gt, and Lt.
-                                                type: string
-                                              values:
-                                                description: An array of string values.
-                                                  If the operator is In or NotIn,
-                                                  the values array must be non-empty.
-                                                  If the operator is Exists or DoesNotExist,
-                                                  the values array must be empty.
-                                                  If the operator is Gt or Lt, the
-                                                  values array must have a single
-                                                  element, which will be interpreted
-                                                  as an integer. This array is replaced
-                                                  during a strategic merge patch.
-                                                items:
-                                                  type: string
-                                                type: array
-                                            required:
-                                            - key
-                                            - operator
-                                            type: object
-                                          type: array
-                                        matchFields:
-                                          description: A list of node selector requirements
-                                            by node's fields.
-                                          items:
-                                            description: A node selector requirement
-                                              is a selector that contains values,
-                                              a key, and an operator that relates
-                                              the key and values.
-                                            properties:
-                                              key:
-                                                description: The label key that the
-                                                  selector applies to.
-                                                type: string
-                                              operator:
-                                                description: Represents a key's relationship
-                                                  to a set of values. Valid operators
-                                                  are In, NotIn, Exists, DoesNotExist.
-                                                  Gt, and Lt.
-                                                type: string
-                                              values:
-                                                description: An array of string values.
-                                                  If the operator is In or NotIn,
-                                                  the values array must be non-empty.
-                                                  If the operator is Exists or DoesNotExist,
-                                                  the values array must be empty.
-                                                  If the operator is Gt or Lt, the
-                                                  values array must have a single
-                                                  element, which will be interpreted
-                                                  as an integer. This array is replaced
-                                                  during a strategic merge patch.
-                                                items:
-                                                  type: string
-                                                type: array
-                                            required:
-                                            - key
-                                            - operator
-                                            type: object
-                                          type: array
-                                      type: object
-                                    weight:
-                                      description: Weight associated with matching
-                                        the corresponding nodeSelectorTerm, in the
-                                        range 1-100.
-                                      format: int32
-                                      type: integer
-                                  required:
-                                  - preference
-                                  - weight
-                                  type: object
-                                type: array
-                              requiredDuringSchedulingIgnoredDuringExecution:
-                                description: If the affinity requirements specified
-                                  by this field are not met at scheduling time, the
-                                  pod will not be scheduled onto the node. If the
-                                  affinity requirements specified by this field cease
-                                  to be met at some point during pod execution (e.g.
-                                  due to an update), the system may or may not try
-                                  to eventually evict the pod from its node.
-                                properties:
-                                  nodeSelectorTerms:
-                                    description: Required. A list of node selector
-                                      terms. The terms are ORed.
-                                    items:
-                                      description: A null or empty node selector term
-                                        matches no objects. The requirements of them
-                                        are ANDed. The TopologySelectorTerm type implements
-                                        a subset of the NodeSelectorTerm.
-                                      properties:
-                                        matchExpressions:
-                                          description: A list of node selector requirements
-                                            by node's labels.
-                                          items:
-                                            description: A node selector requirement
-                                              is a selector that contains values,
-                                              a key, and an operator that relates
-                                              the key and values.
-                                            properties:
-                                              key:
-                                                description: The label key that the
-                                                  selector applies to.
-                                                type: string
-                                              operator:
-                                                description: Represents a key's relationship
-                                                  to a set of values. Valid operators
-                                                  are In, NotIn, Exists, DoesNotExist.
-                                                  Gt, and Lt.
-                                                type: string
-                                              values:
-                                                description: An array of string values.
-                                                  If the operator is In or NotIn,
-                                                  the values array must be non-empty.
-                                                  If the operator is Exists or DoesNotExist,
-                                                  the values array must be empty.
-                                                  If the operator is Gt or Lt, the
-                                                  values array must have a single
-                                                  element, which will be interpreted
-                                                  as an integer. This array is replaced
-                                                  during a strategic merge patch.
-                                                items:
-                                                  type: string
-                                                type: array
-                                            required:
-                                            - key
-                                            - operator
-                                            type: object
-                                          type: array
-                                        matchFields:
-                                          description: A list of node selector requirements
-                                            by node's fields.
-                                          items:
-                                            description: A node selector requirement
-                                              is a selector that contains values,
-                                              a key, and an operator that relates
-                                              the key and values.
-                                            properties:
-                                              key:
-                                                description: The label key that the
-                                                  selector applies to.
-                                                type: string
-                                              operator:
-                                                description: Represents a key's relationship
-                                                  to a set of values. Valid operators
-                                                  are In, NotIn, Exists, DoesNotExist.
-                                                  Gt, and Lt.
-                                                type: string
-                                              values:
-                                                description: An array of string values.
-                                                  If the operator is In or NotIn,
-                                                  the values array must be non-empty.
-                                                  If the operator is Exists or DoesNotExist,
-                                                  the values array must be empty.
-                                                  If the operator is Gt or Lt, the
-                                                  values array must have a single
-                                                  element, which will be interpreted
-                                                  as an integer. This array is replaced
-                                                  during a strategic merge patch.
-                                                items:
-                                                  type: string
-                                                type: array
-                                            required:
-                                            - key
-                                            - operator
-                                            type: object
-                                          type: array
-                                      type: object
-                                    type: array
-                                required:
-                                - nodeSelectorTerms
-                                type: object
-                            type: object
-                          podAffinity:
-                            description: Describes pod affinity scheduling rules (e.g.
-                              co-locate this pod in the same node, zone, etc. as some
-                              other pod(s)).
-                            properties:
-                              preferredDuringSchedulingIgnoredDuringExecution:
-                                description: The scheduler will prefer to schedule
-                                  pods to nodes that satisfy the affinity expressions
-                                  specified by this field, but it may choose a node
-                                  that violates one or more of the expressions. The
-                                  node that is most preferred is the one with the
-                                  greatest sum of weights, i.e. for each node that
-                                  meets all of the scheduling requirements (resource
-                                  request, requiredDuringScheduling affinity expressions,
-                                  etc.), compute a sum by iterating through the elements
-                                  of this field and adding "weight" to the sum if
-                                  the node has pods which matches the corresponding
-                                  podAffinityTerm; the node(s) with the highest sum
-                                  are the most preferred.
-                                items:
-                                  description: The weights of all of the matched WeightedPodAffinityTerm
-                                    fields are added per-node to find the most preferred
-                                    node(s)
-                                  properties:
-                                    podAffinityTerm:
-                                      description: Required. A pod affinity term,
-                                        associated with the corresponding weight.
-                                      properties:
-                                        labelSelector:
-                                          description: A label query over a set of
-                                            resources, in this case pods.
-                                          properties:
-                                            matchExpressions:
-                                              description: matchExpressions is a list
-                                                of label selector requirements. The
-                                                requirements are ANDed.
-                                              items:
-                                                description: A label selector requirement
-                                                  is a selector that contains values,
-                                                  a key, and an operator that relates
-                                                  the key and values.
-                                                properties:
-                                                  key:
-                                                    description: key is the label
-                                                      key that the selector applies
-                                                      to.
+                      properties:
+                        affinity:
+                          description: Affinity settings
+                          properties:
+                            nodeAffinity:
+                              description: Describes node affinity scheduling rules
+                                for the pod.
+                              properties:
+                                preferredDuringSchedulingIgnoredDuringExecution:
+                                  description: The scheduler will prefer to schedule
+                                    pods to nodes that satisfy the affinity expressions
+                                    specified by this field, but it may choose a node
+                                    that violates one or more of the expressions. The
+                                    node that is most preferred is the one with the
+                                    greatest sum of weights, i.e. for each node that
+                                    meets all of the scheduling requirements (resource
+                                    request, requiredDuringScheduling affinity expressions,
+                                    etc.), compute a sum by iterating through the elements
+                                    of this field and adding "weight" to the sum if
+                                    the node matches the corresponding matchExpressions;
+                                    the node(s) with the highest sum are the most preferred.
+                                  items:
+                                    description: An empty preferred scheduling term
+                                      matches all objects with implicit weight 0 (i.e.
+                                      it's a no-op). A null preferred scheduling term
+                                      matches no objects (i.e. is also a no-op).
+                                    properties:
+                                      preference:
+                                        description: A node selector term, associated
+                                          with the corresponding weight.
+                                        properties:
+                                          matchExpressions:
+                                            description: A list of node selector requirements
+                                              by node's labels.
+                                            items:
+                                              description: A node selector requirement
+                                                is a selector that contains values,
+                                                a key, and an operator that relates
+                                                the key and values.
+                                              properties:
+                                                key:
+                                                  description: The label key that the
+                                                    selector applies to.
+                                                  type: string
+                                                operator:
+                                                  description: Represents a key's relationship
+                                                    to a set of values. Valid operators
+                                                    are In, NotIn, Exists, DoesNotExist.
+                                                    Gt, and Lt.
+                                                  type: string
+                                                values:
+                                                  description: An array of string values.
+                                                    If the operator is In or NotIn,
+                                                    the values array must be non-empty.
+                                                    If the operator is Exists or DoesNotExist,
+                                                    the values array must be empty.
+                                                    If the operator is Gt or Lt, the
+                                                    values array must have a single
+                                                    element, which will be interpreted
+                                                    as an integer. This array is replaced
+                                                    during a strategic merge patch.
+                                                  items:
                                                     type: string
-                                                  operator:
-                                                    description: operator represents
-                                                      a key's relationship to a set
-                                                      of values. Valid operators are
-                                                      In, NotIn, Exists and DoesNotExist.
-                                                    type: string
-                                                  values:
-                                                    description: values is an array
-                                                      of string values. If the operator
-                                                      is In or NotIn, the values array
-                                                      must be non-empty. If the operator
-                                                      is Exists or DoesNotExist, the
-                                                      values array must be empty.
-                                                      This array is replaced during
-                                                      a strategic merge patch.
-                                                    items:
-                                                      type: string
-                                                    type: array
-                                                required:
+                                                  type: array
+                                              required:
                                                 - key
                                                 - operator
-                                                type: object
-                                              type: array
-                                            matchLabels:
-                                              additionalProperties:
-                                                type: string
-                                              description: matchLabels is a map of
-                                                {key,value} pairs. A single {key,value}
-                                                in the matchLabels map is equivalent
-                                                to an element of matchExpressions,
-                                                whose key field is "key", the operator
-                                                is "In", and the values array contains
-                                                only "value". The requirements are
-                                                ANDed.
                                               type: object
-                                          type: object
-                                        namespaces:
-                                          description: namespaces specifies which
-                                            namespaces the labelSelector applies to
-                                            (matches against); null or empty list
-                                            means "this pod's namespace"
-                                          items:
-                                            type: string
-                                          type: array
-                                        topologyKey:
-                                          description: This pod should be co-located
-                                            (affinity) or not co-located (anti-affinity)
-                                            with the pods matching the labelSelector
-                                            in the specified namespaces, where co-located
-                                            is defined as running on a node whose
-                                            value of the label with key topologyKey
-                                            matches that of any node on which any
-                                            of the selected pods is running. Empty
-                                            topologyKey is not allowed.
-                                          type: string
-                                      required:
-                                      - topologyKey
-                                      type: object
-                                    weight:
-                                      description: weight associated with matching
-                                        the corresponding podAffinityTerm, in the
-                                        range 1-100.
-                                      format: int32
-                                      type: integer
-                                  required:
-                                  - podAffinityTerm
-                                  - weight
-                                  type: object
-                                type: array
-                              requiredDuringSchedulingIgnoredDuringExecution:
-                                description: If the affinity requirements specified
-                                  by this field are not met at scheduling time, the
-                                  pod will not be scheduled onto the node. If the
-                                  affinity requirements specified by this field cease
-                                  to be met at some point during pod execution (e.g.
-                                  due to a pod label update), the system may or may
-                                  not try to eventually evict the pod from its node.
-                                  When there are multiple elements, the lists of nodes
-                                  corresponding to each podAffinityTerm are intersected,
-                                  i.e. all terms must be satisfied.
-                                items:
-                                  description: Defines a set of pods (namely those
-                                    matching the labelSelector relative to the given
-                                    namespace(s)) that this pod should be co-located
-                                    (affinity) or not co-located (anti-affinity) with,
-                                    where co-located is defined as running on a node
-                                    whose value of the label with key <topologyKey>
-                                    matches that of any node on which a pod of the
-                                    set of pods is running
-                                  properties:
-                                    labelSelector:
-                                      description: A label query over a set of resources,
-                                        in this case pods.
-                                      properties:
-                                        matchExpressions:
-                                          description: matchExpressions is a list
-                                            of label selector requirements. The requirements
-                                            are ANDed.
-                                          items:
-                                            description: A label selector requirement
-                                              is a selector that contains values,
-                                              a key, and an operator that relates
-                                              the key and values.
-                                            properties:
-                                              key:
-                                                description: key is the label key
-                                                  that the selector applies to.
-                                                type: string
-                                              operator:
-                                                description: operator represents a
-                                                  key's relationship to a set of values.
-                                                  Valid operators are In, NotIn, Exists
-                                                  and DoesNotExist.
-                                                type: string
-                                              values:
-                                                description: values is an array of
-                                                  string values. If the operator is
-                                                  In or NotIn, the values array must
-                                                  be non-empty. If the operator is
-                                                  Exists or DoesNotExist, the values
-                                                  array must be empty. This array
-                                                  is replaced during a strategic merge
-                                                  patch.
-                                                items:
-                                                  type: string
-                                                type: array
-                                            required:
-                                            - key
-                                            - operator
-                                            type: object
-                                          type: array
-                                        matchLabels:
-                                          additionalProperties:
-                                            type: string
-                                          description: matchLabels is a map of {key,value}
-                                            pairs. A single {key,value} in the matchLabels
-                                            map is equivalent to an element of matchExpressions,
-                                            whose key field is "key", the operator
-                                            is "In", and the values array contains
-                                            only "value". The requirements are ANDed.
-                                          type: object
-                                      type: object
-                                    namespaces:
-                                      description: namespaces specifies which namespaces
-                                        the labelSelector applies to (matches against);
-                                        null or empty list means "this pod's namespace"
-                                      items:
-                                        type: string
-                                      type: array
-                                    topologyKey:
-                                      description: This pod should be co-located (affinity)
-                                        or not co-located (anti-affinity) with the
-                                        pods matching the labelSelector in the specified
-                                        namespaces, where co-located is defined as
-                                        running on a node whose value of the label
-                                        with key topologyKey matches that of any node
-                                        on which any of the selected pods is running.
-                                        Empty topologyKey is not allowed.
-                                      type: string
-                                  required:
-                                  - topologyKey
-                                  type: object
-                                type: array
-                            type: object
-                          podAntiAffinity:
-                            description: Describes pod anti-affinity scheduling rules
-                              (e.g. avoid putting this pod in the same node, zone,
-                              etc. as some other pod(s)).
-                            properties:
-                              preferredDuringSchedulingIgnoredDuringExecution:
-                                description: The scheduler will prefer to schedule
-                                  pods to nodes that satisfy the anti-affinity expressions
-                                  specified by this field, but it may choose a node
-                                  that violates one or more of the expressions. The
-                                  node that is most preferred is the one with the
-                                  greatest sum of weights, i.e. for each node that
-                                  meets all of the scheduling requirements (resource
-                                  request, requiredDuringScheduling anti-affinity
-                                  expressions, etc.), compute a sum by iterating through
-                                  the elements of this field and adding "weight" to
-                                  the sum if the node has pods which matches the corresponding
-                                  podAffinityTerm; the node(s) with the highest sum
-                                  are the most preferred.
-                                items:
-                                  description: The weights of all of the matched WeightedPodAffinityTerm
-                                    fields are added per-node to find the most preferred
-                                    node(s)
-                                  properties:
-                                    podAffinityTerm:
-                                      description: Required. A pod affinity term,
-                                        associated with the corresponding weight.
-                                      properties:
-                                        labelSelector:
-                                          description: A label query over a set of
-                                            resources, in this case pods.
-                                          properties:
-                                            matchExpressions:
-                                              description: matchExpressions is a list
-                                                of label selector requirements. The
-                                                requirements are ANDed.
-                                              items:
-                                                description: A label selector requirement
-                                                  is a selector that contains values,
-                                                  a key, and an operator that relates
-                                                  the key and values.
-                                                properties:
-                                                  key:
-                                                    description: key is the label
-                                                      key that the selector applies
-                                                      to.
+                                            type: array
+                                          matchFields:
+                                            description: A list of node selector requirements
+                                              by node's fields.
+                                            items:
+                                              description: A node selector requirement
+                                                is a selector that contains values,
+                                                a key, and an operator that relates
+                                                the key and values.
+                                              properties:
+                                                key:
+                                                  description: The label key that the
+                                                    selector applies to.
+                                                  type: string
+                                                operator:
+                                                  description: Represents a key's relationship
+                                                    to a set of values. Valid operators
+                                                    are In, NotIn, Exists, DoesNotExist.
+                                                    Gt, and Lt.
+                                                  type: string
+                                                values:
+                                                  description: An array of string values.
+                                                    If the operator is In or NotIn,
+                                                    the values array must be non-empty.
+                                                    If the operator is Exists or DoesNotExist,
+                                                    the values array must be empty.
+                                                    If the operator is Gt or Lt, the
+                                                    values array must have a single
+                                                    element, which will be interpreted
+                                                    as an integer. This array is replaced
+                                                    during a strategic merge patch.
+                                                  items:
                                                     type: string
-                                                  operator:
-                                                    description: operator represents
-                                                      a key's relationship to a set
-                                                      of values. Valid operators are
-                                                      In, NotIn, Exists and DoesNotExist.
-                                                    type: string
-                                                  values:
-                                                    description: values is an array
-                                                      of string values. If the operator
-                                                      is In or NotIn, the values array
-                                                      must be non-empty. If the operator
-                                                      is Exists or DoesNotExist, the
-                                                      values array must be empty.
-                                                      This array is replaced during
-                                                      a strategic merge patch.
-                                                    items:
-                                                      type: string
-                                                    type: array
-                                                required:
+                                                  type: array
+                                              required:
                                                 - key
                                                 - operator
+                                              type: object
+                                            type: array
+                                        type: object
+                                      weight:
+                                        description: Weight associated with matching
+                                          the corresponding nodeSelectorTerm, in the
+                                          range 1-100.
+                                        format: int32
+                                        type: integer
+                                    required:
+                                      - preference
+                                      - weight
+                                    type: object
+                                  type: array
+                                requiredDuringSchedulingIgnoredDuringExecution:
+                                  description: If the affinity requirements specified
+                                    by this field are not met at scheduling time, the
+                                    pod will not be scheduled onto the node. If the
+                                    affinity requirements specified by this field cease
+                                    to be met at some point during pod execution (e.g.
+                                    due to an update), the system may or may not try
+                                    to eventually evict the pod from its node.
+                                  properties:
+                                    nodeSelectorTerms:
+                                      description: Required. A list of node selector
+                                        terms. The terms are ORed.
+                                      items:
+                                        description: A null or empty node selector term
+                                          matches no objects. The requirements of them
+                                          are ANDed. The TopologySelectorTerm type implements
+                                          a subset of the NodeSelectorTerm.
+                                        properties:
+                                          matchExpressions:
+                                            description: A list of node selector requirements
+                                              by node's labels.
+                                            items:
+                                              description: A node selector requirement
+                                                is a selector that contains values,
+                                                a key, and an operator that relates
+                                                the key and values.
+                                              properties:
+                                                key:
+                                                  description: The label key that the
+                                                    selector applies to.
+                                                  type: string
+                                                operator:
+                                                  description: Represents a key's relationship
+                                                    to a set of values. Valid operators
+                                                    are In, NotIn, Exists, DoesNotExist.
+                                                    Gt, and Lt.
+                                                  type: string
+                                                values:
+                                                  description: An array of string values.
+                                                    If the operator is In or NotIn,
+                                                    the values array must be non-empty.
+                                                    If the operator is Exists or DoesNotExist,
+                                                    the values array must be empty.
+                                                    If the operator is Gt or Lt, the
+                                                    values array must have a single
+                                                    element, which will be interpreted
+                                                    as an integer. This array is replaced
+                                                    during a strategic merge patch.
+                                                  items:
+                                                    type: string
+                                                  type: array
+                                              required:
+                                                - key
+                                                - operator
+                                              type: object
+                                            type: array
+                                          matchFields:
+                                            description: A list of node selector requirements
+                                              by node's fields.
+                                            items:
+                                              description: A node selector requirement
+                                                is a selector that contains values,
+                                                a key, and an operator that relates
+                                                the key and values.
+                                              properties:
+                                                key:
+                                                  description: The label key that the
+                                                    selector applies to.
+                                                  type: string
+                                                operator:
+                                                  description: Represents a key's relationship
+                                                    to a set of values. Valid operators
+                                                    are In, NotIn, Exists, DoesNotExist.
+                                                    Gt, and Lt.
+                                                  type: string
+                                                values:
+                                                  description: An array of string values.
+                                                    If the operator is In or NotIn,
+                                                    the values array must be non-empty.
+                                                    If the operator is Exists or DoesNotExist,
+                                                    the values array must be empty.
+                                                    If the operator is Gt or Lt, the
+                                                    values array must have a single
+                                                    element, which will be interpreted
+                                                    as an integer. This array is replaced
+                                                    during a strategic merge patch.
+                                                  items:
+                                                    type: string
+                                                  type: array
+                                              required:
+                                                - key
+                                                - operator
+                                              type: object
+                                            type: array
+                                        type: object
+                                      type: array
+                                  required:
+                                    - nodeSelectorTerms
+                                  type: object
+                              type: object
+                            podAffinity:
+                              description: Describes pod affinity scheduling rules (e.g.
+                                co-locate this pod in the same node, zone, etc. as some
+                                other pod(s)).
+                              properties:
+                                preferredDuringSchedulingIgnoredDuringExecution:
+                                  description: The scheduler will prefer to schedule
+                                    pods to nodes that satisfy the affinity expressions
+                                    specified by this field, but it may choose a node
+                                    that violates one or more of the expressions. The
+                                    node that is most preferred is the one with the
+                                    greatest sum of weights, i.e. for each node that
+                                    meets all of the scheduling requirements (resource
+                                    request, requiredDuringScheduling affinity expressions,
+                                    etc.), compute a sum by iterating through the elements
+                                    of this field and adding "weight" to the sum if
+                                    the node has pods which matches the corresponding
+                                    podAffinityTerm; the node(s) with the highest sum
+                                    are the most preferred.
+                                  items:
+                                    description: The weights of all of the matched WeightedPodAffinityTerm
+                                      fields are added per-node to find the most preferred
+                                      node(s)
+                                    properties:
+                                      podAffinityTerm:
+                                        description: Required. A pod affinity term,
+                                          associated with the corresponding weight.
+                                        properties:
+                                          labelSelector:
+                                            description: A label query over a set of
+                                              resources, in this case pods.
+                                            properties:
+                                              matchExpressions:
+                                                description: matchExpressions is a list
+                                                  of label selector requirements. The
+                                                  requirements are ANDed.
+                                                items:
+                                                  description: A label selector requirement
+                                                    is a selector that contains values,
+                                                    a key, and an operator that relates
+                                                    the key and values.
+                                                  properties:
+                                                    key:
+                                                      description: key is the label
+                                                        key that the selector applies
+                                                        to.
+                                                      type: string
+                                                    operator:
+                                                      description: operator represents
+                                                        a key's relationship to a set
+                                                        of values. Valid operators are
+                                                        In, NotIn, Exists and DoesNotExist.
+                                                      type: string
+                                                    values:
+                                                      description: values is an array
+                                                        of string values. If the operator
+                                                        is In or NotIn, the values array
+                                                        must be non-empty. If the operator
+                                                        is Exists or DoesNotExist, the
+                                                        values array must be empty.
+                                                        This array is replaced during
+                                                        a strategic merge patch.
+                                                      items:
+                                                        type: string
+                                                      type: array
+                                                  required:
+                                                    - key
+                                                    - operator
+                                                  type: object
+                                                type: array
+                                              matchLabels:
+                                                additionalProperties:
+                                                  type: string
+                                                description: matchLabels is a map of
+                                                  {key,value} pairs. A single {key,value}
+                                                  in the matchLabels map is equivalent
+                                                  to an element of matchExpressions,
+                                                  whose key field is "key", the operator
+                                                  is "In", and the values array contains
+                                                  only "value". The requirements are
+                                                  ANDed.
                                                 type: object
-                                              type: array
-                                            matchLabels:
-                                              additionalProperties:
-                                                type: string
-                                              description: matchLabels is a map of
-                                                {key,value} pairs. A single {key,value}
-                                                in the matchLabels map is equivalent
-                                                to an element of matchExpressions,
-                                                whose key field is "key", the operator
-                                                is "In", and the values array contains
-                                                only "value". The requirements are
-                                                ANDed.
+                                            type: object
+                                          namespaces:
+                                            description: namespaces specifies which
+                                              namespaces the labelSelector applies to
+                                              (matches against); null or empty list
+                                              means "this pod's namespace"
+                                            items:
+                                              type: string
+                                            type: array
+                                          topologyKey:
+                                            description: This pod should be co-located
+                                              (affinity) or not co-located (anti-affinity)
+                                              with the pods matching the labelSelector
+                                              in the specified namespaces, where co-located
+                                              is defined as running on a node whose
+                                              value of the label with key topologyKey
+                                              matches that of any node on which any
+                                              of the selected pods is running. Empty
+                                              topologyKey is not allowed.
+                                            type: string
+                                        required:
+                                          - topologyKey
+                                        type: object
+                                      weight:
+                                        description: weight associated with matching
+                                          the corresponding podAffinityTerm, in the
+                                          range 1-100.
+                                        format: int32
+                                        type: integer
+                                    required:
+                                      - podAffinityTerm
+                                      - weight
+                                    type: object
+                                  type: array
+                                requiredDuringSchedulingIgnoredDuringExecution:
+                                  description: If the affinity requirements specified
+                                    by this field are not met at scheduling time, the
+                                    pod will not be scheduled onto the node. If the
+                                    affinity requirements specified by this field cease
+                                    to be met at some point during pod execution (e.g.
+                                    due to a pod label update), the system may or may
+                                    not try to eventually evict the pod from its node.
+                                    When there are multiple elements, the lists of nodes
+                                    corresponding to each podAffinityTerm are intersected,
+                                    i.e. all terms must be satisfied.
+                                  items:
+                                    description: Defines a set of pods (namely those
+                                      matching the labelSelector relative to the given
+                                      namespace(s)) that this pod should be co-located
+                                      (affinity) or not co-located (anti-affinity) with,
+                                      where co-located is defined as running on a node
+                                      whose value of the label with key <topologyKey>
+                                      matches that of any node on which a pod of the
+                                      set of pods is running
+                                    properties:
+                                      labelSelector:
+                                        description: A label query over a set of resources,
+                                          in this case pods.
+                                        properties:
+                                          matchExpressions:
+                                            description: matchExpressions is a list
+                                              of label selector requirements. The requirements
+                                              are ANDed.
+                                            items:
+                                              description: A label selector requirement
+                                                is a selector that contains values,
+                                                a key, and an operator that relates
+                                                the key and values.
+                                              properties:
+                                                key:
+                                                  description: key is the label key
+                                                    that the selector applies to.
+                                                  type: string
+                                                operator:
+                                                  description: operator represents a
+                                                    key's relationship to a set of values.
+                                                    Valid operators are In, NotIn, Exists
+                                                    and DoesNotExist.
+                                                  type: string
+                                                values:
+                                                  description: values is an array of
+                                                    string values. If the operator is
+                                                    In or NotIn, the values array must
+                                                    be non-empty. If the operator is
+                                                    Exists or DoesNotExist, the values
+                                                    array must be empty. This array
+                                                    is replaced during a strategic merge
+                                                    patch.
+                                                  items:
+                                                    type: string
+                                                  type: array
+                                              required:
+                                                - key
+                                                - operator
                                               type: object
-                                          type: object
-                                        namespaces:
-                                          description: namespaces specifies which
-                                            namespaces the labelSelector applies to
-                                            (matches against); null or empty list
-                                            means "this pod's namespace"
-                                          items:
+                                            type: array
+                                          matchLabels:
+                                            additionalProperties:
+                                              type: string
+                                            description: matchLabels is a map of {key,value}
+                                              pairs. A single {key,value} in the matchLabels
+                                              map is equivalent to an element of matchExpressions,
+                                              whose key field is "key", the operator
+                                              is "In", and the values array contains
+                                              only "value". The requirements are ANDed.
+                                            type: object
+                                        type: object
+                                      namespaces:
+                                        description: namespaces specifies which namespaces
+                                          the labelSelector applies to (matches against);
+                                          null or empty list means "this pod's namespace"
+                                        items:
+                                          type: string
+                                        type: array
+                                      topologyKey:
+                                        description: This pod should be co-located (affinity)
+                                          or not co-located (anti-affinity) with the
+                                          pods matching the labelSelector in the specified
+                                          namespaces, where co-located is defined as
+                                          running on a node whose value of the label
+                                          with key topologyKey matches that of any node
+                                          on which any of the selected pods is running.
+                                          Empty topologyKey is not allowed.
+                                        type: string
+                                    required:
+                                      - topologyKey
+                                    type: object
+                                  type: array
+                              type: object
+                            podAntiAffinity:
+                              description: Describes pod anti-affinity scheduling rules
+                                (e.g. avoid putting this pod in the same node, zone,
+                                etc. as some other pod(s)).
+                              properties:
+                                preferredDuringSchedulingIgnoredDuringExecution:
+                                  description: The scheduler will prefer to schedule
+                                    pods to nodes that satisfy the anti-affinity expressions
+                                    specified by this field, but it may choose a node
+                                    that violates one or more of the expressions. The
+                                    node that is most preferred is the one with the
+                                    greatest sum of weights, i.e. for each node that
+                                    meets all of the scheduling requirements (resource
+                                    request, requiredDuringScheduling anti-affinity
+                                    expressions, etc.), compute a sum by iterating through
+                                    the elements of this field and adding "weight" to
+                                    the sum if the node has pods which matches the corresponding
+                                    podAffinityTerm; the node(s) with the highest sum
+                                    are the most preferred.
+                                  items:
+                                    description: The weights of all of the matched WeightedPodAffinityTerm
+                                      fields are added per-node to find the most preferred
+                                      node(s)
+                                    properties:
+                                      podAffinityTerm:
+                                        description: Required. A pod affinity term,
+                                          associated with the corresponding weight.
+                                        properties:
+                                          labelSelector:
+                                            description: A label query over a set of
+                                              resources, in this case pods.
+                                            properties:
+                                              matchExpressions:
+                                                description: matchExpressions is a list
+                                                  of label selector requirements. The
+                                                  requirements are ANDed.
+                                                items:
+                                                  description: A label selector requirement
+                                                    is a selector that contains values,
+                                                    a key, and an operator that relates
+                                                    the key and values.
+                                                  properties:
+                                                    key:
+                                                      description: key is the label
+                                                        key that the selector applies
+                                                        to.
+                                                      type: string
+                                                    operator:
+                                                      description: operator represents
+                                                        a key's relationship to a set
+                                                        of values. Valid operators are
+                                                        In, NotIn, Exists and DoesNotExist.
+                                                      type: string
+                                                    values:
+                                                      description: values is an array
+                                                        of string values. If the operator
+                                                        is In or NotIn, the values array
+                                                        must be non-empty. If the operator
+                                                        is Exists or DoesNotExist, the
+                                                        values array must be empty.
+                                                        This array is replaced during
+                                                        a strategic merge patch.
+                                                      items:
+                                                        type: string
+                                                      type: array
+                                                  required:
+                                                    - key
+                                                    - operator
+                                                  type: object
+                                                type: array
+                                              matchLabels:
+                                                additionalProperties:
+                                                  type: string
+                                                description: matchLabels is a map of
+                                                  {key,value} pairs. A single {key,value}
+                                                  in the matchLabels map is equivalent
+                                                  to an element of matchExpressions,
+                                                  whose key field is "key", the operator
+                                                  is "In", and the values array contains
+                                                  only "value". The requirements are
+                                                  ANDed.
+                                                type: object
+                                            type: object
+                                          namespaces:
+                                            description: namespaces specifies which
+                                              namespaces the labelSelector applies to
+                                              (matches against); null or empty list
+                                              means "this pod's namespace"
+                                            items:
+                                              type: string
+                                            type: array
+                                          topologyKey:
+                                            description: This pod should be co-located
+                                              (affinity) or not co-located (anti-affinity)
+                                              with the pods matching the labelSelector
+                                              in the specified namespaces, where co-located
+                                              is defined as running on a node whose
+                                              value of the label with key topologyKey
+                                              matches that of any node on which any
+                                              of the selected pods is running. Empty
+                                              topologyKey is not allowed.
                                             type: string
-                                          type: array
-                                        topologyKey:
-                                          description: This pod should be co-located
-                                            (affinity) or not co-located (anti-affinity)
-                                            with the pods matching the labelSelector
-                                            in the specified namespaces, where co-located
-                                            is defined as running on a node whose
-                                            value of the label with key topologyKey
-                                            matches that of any node on which any
-                                            of the selected pods is running. Empty
-                                            topologyKey is not allowed.
+                                        required:
+                                          - topologyKey
+                                        type: object
+                                      weight:
+                                        description: weight associated with matching
+                                          the corresponding podAffinityTerm, in the
+                                          range 1-100.
+                                        format: int32
+                                        type: integer
+                                    required:
+                                      - podAffinityTerm
+                                      - weight
+                                    type: object
+                                  type: array
+                                requiredDuringSchedulingIgnoredDuringExecution:
+                                  description: If the anti-affinity requirements specified
+                                    by this field are not met at scheduling time, the
+                                    pod will not be scheduled onto the node. If the
+                                    anti-affinity requirements specified by this field
+                                    cease to be met at some point during pod execution
+                                    (e.g. due to a pod label update), the system may
+                                    or may not try to eventually evict the pod from
+                                    its node. When there are multiple elements, the
+                                    lists of nodes corresponding to each podAffinityTerm
+                                    are intersected, i.e. all terms must be satisfied.
+                                  items:
+                                    description: Defines a set of pods (namely those
+                                      matching the labelSelector relative to the given
+                                      namespace(s)) that this pod should be co-located
+                                      (affinity) or not co-located (anti-affinity) with,
+                                      where co-located is defined as running on a node
+                                      whose value of the label with key <topologyKey>
+                                      matches that of any node on which a pod of the
+                                      set of pods is running
+                                    properties:
+                                      labelSelector:
+                                        description: A label query over a set of resources,
+                                          in this case pods.
+                                        properties:
+                                          matchExpressions:
+                                            description: matchExpressions is a list
+                                              of label selector requirements. The requirements
+                                              are ANDed.
+                                            items:
+                                              description: A label selector requirement
+                                                is a selector that contains values,
+                                                a key, and an operator that relates
+                                                the key and values.
+                                              properties:
+                                                key:
+                                                  description: key is the label key
+                                                    that the selector applies to.
+                                                  type: string
+                                                operator:
+                                                  description: operator represents a
+                                                    key's relationship to a set of values.
+                                                    Valid operators are In, NotIn, Exists
+                                                    and DoesNotExist.
+                                                  type: string
+                                                values:
+                                                  description: values is an array of
+                                                    string values. If the operator is
+                                                    In or NotIn, the values array must
+                                                    be non-empty. If the operator is
+                                                    Exists or DoesNotExist, the values
+                                                    array must be empty. This array
+                                                    is replaced during a strategic merge
+                                                    patch.
+                                                  items:
+                                                    type: string
+                                                  type: array
+                                              required:
+                                                - key
+                                                - operator
+                                              type: object
+                                            type: array
+                                          matchLabels:
+                                            additionalProperties:
+                                              type: string
+                                            description: matchLabels is a map of {key,value}
+                                              pairs. A single {key,value} in the matchLabels
+                                              map is equivalent to an element of matchExpressions,
+                                              whose key field is "key", the operator
+                                              is "In", and the values array contains
+                                              only "value". The requirements are ANDed.
+                                            type: object
+                                        type: object
+                                      namespaces:
+                                        description: namespaces specifies which namespaces
+                                          the labelSelector applies to (matches against);
+                                          null or empty list means "this pod's namespace"
+                                        items:
                                           type: string
-                                      required:
+                                        type: array
+                                      topologyKey:
+                                        description: This pod should be co-located (affinity)
+                                          or not co-located (anti-affinity) with the
+                                          pods matching the labelSelector in the specified
+                                          namespaces, where co-located is defined as
+                                          running on a node whose value of the label
+                                          with key topologyKey matches that of any node
+                                          on which any of the selected pods is running.
+                                          Empty topologyKey is not allowed.
+                                        type: string
+                                    required:
                                       - topologyKey
-                                      type: object
-                                    weight:
-                                      description: weight associated with matching
-                                        the corresponding podAffinityTerm, in the
-                                        range 1-100.
-                                      format: int32
-                                      type: integer
-                                  required:
-                                  - podAffinityTerm
-                                  - weight
-                                  type: object
-                                type: array
-                              requiredDuringSchedulingIgnoredDuringExecution:
-                                description: If the anti-affinity requirements specified
-                                  by this field are not met at scheduling time, the
-                                  pod will not be scheduled onto the node. If the
-                                  anti-affinity requirements specified by this field
-                                  cease to be met at some point during pod execution
-                                  (e.g. due to a pod label update), the system may
-                                  or may not try to eventually evict the pod from
-                                  its node. When there are multiple elements, the
-                                  lists of nodes corresponding to each podAffinityTerm
-                                  are intersected, i.e. all terms must be satisfied.
-                                items:
-                                  description: Defines a set of pods (namely those
-                                    matching the labelSelector relative to the given
-                                    namespace(s)) that this pod should be co-located
-                                    (affinity) or not co-located (anti-affinity) with,
-                                    where co-located is defined as running on a node
-                                    whose value of the label with key <topologyKey>
-                                    matches that of any node on which a pod of the
-                                    set of pods is running
-                                  properties:
-                                    labelSelector:
-                                      description: A label query over a set of resources,
-                                        in this case pods.
-                                      properties:
-                                        matchExpressions:
-                                          description: matchExpressions is a list
-                                            of label selector requirements. The requirements
-                                            are ANDed.
-                                          items:
-                                            description: A label selector requirement
-                                              is a selector that contains values,
-                                              a key, and an operator that relates
-                                              the key and values.
-                                            properties:
-                                              key:
-                                                description: key is the label key
-                                                  that the selector applies to.
-                                                type: string
-                                              operator:
-                                                description: operator represents a
-                                                  key's relationship to a set of values.
-                                                  Valid operators are In, NotIn, Exists
-                                                  and DoesNotExist.
-                                                type: string
-                                              values:
-                                                description: values is an array of
-                                                  string values. If the operator is
-                                                  In or NotIn, the values array must
-                                                  be non-empty. If the operator is
-                                                  Exists or DoesNotExist, the values
-                                                  array must be empty. This array
-                                                  is replaced during a strategic merge
-                                                  patch.
-                                                items:
-                                                  type: string
-                                                type: array
-                                            required:
-                                            - key
-                                            - operator
-                                            type: object
-                                          type: array
-                                        matchLabels:
-                                          additionalProperties:
-                                            type: string
-                                          description: matchLabels is a map of {key,value}
-                                            pairs. A single {key,value} in the matchLabels
-                                            map is equivalent to an element of matchExpressions,
-                                            whose key field is "key", the operator
-                                            is "In", and the values array contains
-                                            only "value". The requirements are ANDed.
-                                          type: object
-                                      type: object
-                                    namespaces:
-                                      description: namespaces specifies which namespaces
-                                        the labelSelector applies to (matches against);
-                                        null or empty list means "this pod's namespace"
-                                      items:
-                                        type: string
-                                      type: array
-                                    topologyKey:
-                                      description: This pod should be co-located (affinity)
-                                        or not co-located (anti-affinity) with the
-                                        pods matching the labelSelector in the specified
-                                        namespaces, where co-located is defined as
-                                        running on a node whose value of the label
-                                        with key topologyKey matches that of any node
-                                        on which any of the selected pods is running.
-                                        Empty topologyKey is not allowed.
-                                      type: string
-                                  required:
-                                  - topologyKey
-                                  type: object
-                                type: array
-                            type: object
-                        type: object
-                      args:
-                        description: Arguments to the entrypoint. Translates into
-                          Container CMD.
-                        items:
-                          type: string
-                        type: array
-                      command:
-                        description: Container command. Translates into Container
-                          ENTRYPOINT.
-                        items:
-                          type: string
-                        type: array
-                      env:
-                        description: List of environment variables to set in the container.
-                        items:
-                          description: EnvVar represents an environment variable present
-                            in a Container.
-                          properties:
-                            name:
-                              description: Name of the environment variable. Must
-                                be a C_IDENTIFIER.
-                              type: string
-                            value:
-                              description: 'Variable references $(VAR_NAME) are expanded
+                                    type: object
+                                  type: array
+                              type: object
+                          type: object
+                        args:
+                          description: Arguments to the entrypoint. Translates into
+                            Container CMD.
+                          items:
+                            type: string
+                          type: array
+                        command:
+                          description: Container command. Translates into Container
+                            ENTRYPOINT.
+                          items:
+                            type: string
+                          type: array
+                        env:
+                          description: List of environment variables to set in the container.
+                          items:
+                            description: EnvVar represents an environment variable present
+                              in a Container.
+                            properties:
+                              name:
+                                description: Name of the environment variable. Must
+                                  be a C_IDENTIFIER.
+                                type: string
+                              value:
+                                description: 'Variable references $(VAR_NAME) are expanded
                                 using the previous defined environment variables in
                                 the container and any service environment variables.
                                 If a variable cannot be resolved, the reference in
@@ -864,129 +798,129 @@
                                 Escaped references will never be expanded, regardless
                                 of whether the variable exists or not. Defaults to
                                 "".'
-                              type: string
-                            valueFrom:
-                              description: Source for the environment variable's value.
-                                Cannot be used if value is not empty.
-                              properties:
-                                configMapKeyRef:
-                                  description: Selects a key of a ConfigMap.
-                                  properties:
-                                    key:
-                                      description: The key to select.
-                                      type: string
-                                    name:
-                                      description: 'Name of the referent. More info:
+                                type: string
+                              valueFrom:
+                                description: Source for the environment variable's value.
+                                  Cannot be used if value is not empty.
+                                properties:
+                                  configMapKeyRef:
+                                    description: Selects a key of a ConfigMap.
+                                    properties:
+                                      key:
+                                        description: The key to select.
+                                        type: string
+                                      name:
+                                        description: 'Name of the referent. More info:
                                         https://kubernetes.io/docs/concepts/overview/working-with-objects/names/#names
                                         TODO: Add other useful fields. apiVersion,
                                         kind, uid?'
-                                      type: string
-                                    optional:
-                                      description: Specify whether the ConfigMap or
-                                        its key must be defined
-                                      type: boolean
-                                  required:
-                                  - key
-                                  type: object
-                                fieldRef:
-                                  description: 'Selects a field of the pod: supports
+                                        type: string
+                                      optional:
+                                        description: Specify whether the ConfigMap or
+                                          its key must be defined
+                                        type: boolean
+                                    required:
+                                      - key
+                                    type: object
+                                  fieldRef:
+                                    description: 'Selects a field of the pod: supports
                                     metadata.name, metadata.namespace, `metadata.labels[''<KEY>'']`,
                                     `metadata.annotations[''<KEY>'']`, spec.nodeName,
                                     spec.serviceAccountName, status.hostIP, status.podIP,
                                     status.podIPs.'
-                                  properties:
-                                    apiVersion:
-                                      description: Version of the schema the FieldPath
-                                        is written in terms of, defaults to "v1".
-                                      type: string
-                                    fieldPath:
-                                      description: Path of the field to select in
-                                        the specified API version.
-                                      type: string
-                                  required:
-                                  - fieldPath
-                                  type: object
-                                resourceFieldRef:
-                                  description: 'Selects a resource of the container:
+                                    properties:
+                                      apiVersion:
+                                        description: Version of the schema the FieldPath
+                                          is written in terms of, defaults to "v1".
+                                        type: string
+                                      fieldPath:
+                                        description: Path of the field to select in
+                                          the specified API version.
+                                        type: string
+                                    required:
+                                      - fieldPath
+                                    type: object
+                                  resourceFieldRef:
+                                    description: 'Selects a resource of the container:
                                     only resources limits and requests (limits.cpu,
                                     limits.memory, limits.ephemeral-storage, requests.cpu,
                                     requests.memory and requests.ephemeral-storage)
                                     are currently supported.'
-                                  properties:
-                                    containerName:
-                                      description: 'Container name: required for volumes,
+                                    properties:
+                                      containerName:
+                                        description: 'Container name: required for volumes,
                                         optional for env vars'
-                                      type: string
-                                    divisor:
-                                      anyOf:
-                                      - type: integer
-                                      - type: string
-                                      description: Specifies the output format of
-                                        the exposed resources, defaults to "1"
-                                      pattern: ^(\+|-)?(([0-9]+(\.[0-9]*)?)|(\.[0-9]+))(([KMGTPE]i)|[numkMGTPE]|([eE](\+|-)?(([0-9]+(\.[0-9]*)?)|(\.[0-9]+))))?$
-                                      x-kubernetes-int-or-string: true
-                                    resource:
-                                      description: 'Required: resource to select'
-                                      type: string
-                                  required:
-                                  - resource
-                                  type: object
-                                secretKeyRef:
-                                  description: Selects a key of a secret in the pod's
-                                    namespace
-                                  properties:
-                                    key:
-                                      description: The key of the secret to select
-                                        from.  Must be a valid secret key.
-                                      type: string
-                                    name:
-                                      description: 'Name of the referent. More info:
+                                        type: string
+                                      divisor:
+                                        anyOf:
+                                          - type: integer
+                                          - type: string
+                                        description: Specifies the output format of
+                                          the exposed resources, defaults to "1"
+                                        pattern: ^(\+|-)?(([0-9]+(\.[0-9]*)?)|(\.[0-9]+))(([KMGTPE]i)|[numkMGTPE]|([eE](\+|-)?(([0-9]+(\.[0-9]*)?)|(\.[0-9]+))))?$
+                                        x-kubernetes-int-or-string: true
+                                      resource:
+                                        description: 'Required: resource to select'
+                                        type: string
+                                    required:
+                                      - resource
+                                    type: object
+                                  secretKeyRef:
+                                    description: Selects a key of a secret in the pod's
+                                      namespace
+                                    properties:
+                                      key:
+                                        description: The key of the secret to select
+                                          from.  Must be a valid secret key.
+                                        type: string
+                                      name:
+                                        description: 'Name of the referent. More info:
                                         https://kubernetes.io/docs/concepts/overview/working-with-objects/names/#names
                                         TODO: Add other useful fields. apiVersion,
                                         kind, uid?'
+                                        type: string
+                                      optional:
+                                        description: Specify whether the Secret or its
+                                          key must be defined
+                                        type: boolean
+                                    required:
+                                      - key
+                                    type: object
+                                type: object
+                            required:
+                              - name
+                            type: object
+                          type: array
+                        serviceAccountName:
+                          description: ServiceAccountName settings
+                          type: string
+                        volumes:
+                          description: Additional volume mounts
+                          properties:
+                            defaultMode:
+                              description: Permissions mode.
+                              format: int32
+                              type: integer
+                            items:
+                              items:
+                                properties:
+                                  configMaps:
+                                    description: Allow multiple configmaps to mount
+                                      to the same directory
+                                    items:
                                       type: string
-                                    optional:
-                                      description: Specify whether the Secret or its
-                                        key must be defined
-                                      type: boolean
-                                  required:
-                                  - key
-                                  type: object
-                              type: object
-                          required:
-                          - name
-                          type: object
-                        type: array
-                      serviceAccountName:
-                        description: ServiceAccountName settings
-                        type: string
-                      volumes:
-                        description: Additional volume mounts
-                        properties:
-                          defaultMode:
-                            description: Permissions mode.
-                            format: int32
-                            type: integer
-                          items:
-                            items:
-                              properties:
-                                configMaps:
-                                  description: Allow multiple configmaps to mount
-                                    to the same directory
+                                    type: array
                                   items:
-                                    type: string
-                                  type: array
-                                items:
-                                  description: Mount details
-                                  items:
-                                    description: Maps a string key to a path within
-                                      a volume.
-                                    properties:
-                                      key:
-                                        description: The key to project.
-                                        type: string
-                                      mode:
-                                        description: 'Optional: mode bits used to
+                                    description: Mount details
+                                    items:
+                                      description: Maps a string key to a path within
+                                        a volume.
+                                      properties:
+                                        key:
+                                          description: The key to project.
+                                          type: string
+                                        mode:
+                                          description: 'Optional: mode bits used to
                                           set permissions on this file. Must be an
                                           octal value between 0000 and 0777 or a decimal
                                           value between 0 and 511. YAML accepts both
@@ -996,198 +930,198 @@
                                           might be in conflict with other options
                                           that affect the file mode, like fsGroup,
                                           and the result can be other mode bits set.'
-                                        format: int32
-                                        type: integer
-                                      path:
-                                        description: The relative path of the file
-                                          to map the key to. May not be an absolute
-                                          path. May not contain the path element '..'.
-                                          May not start with the string '..'.
-                                        type: string
-                                    required:
-                                    - key
-                                    - path
-                                    type: object
-                                  type: array
-                                mountPath:
-                                  description: An absolute path where to mount it
-                                  type: string
-                                name:
-                                  description: Volume name
-                                  type: string
-                                secrets:
-                                  description: Secret mount
-                                  items:
+                                          format: int32
+                                          type: integer
+                                        path:
+                                          description: The relative path of the file
+                                            to map the key to. May not be an absolute
+                                            path. May not contain the path element '..'.
+                                            May not start with the string '..'.
+                                          type: string
+                                      required:
+                                        - key
+                                        - path
+                                      type: object
+                                    type: array
+                                  mountPath:
+                                    description: An absolute path where to mount it
                                     type: string
-                                  type: array
-                              required:
-                              - mountPath
-                              type: object
-                            type: array
-                        type: object
-                    type: object
-                  podannotations:
-                    additionalProperties:
-                      type: string
-                    description: List of annotations to set in the keycloak pods
-                    type: object
-                  podlabels:
-                    additionalProperties:
-                      type: string
-                    description: List of labels to set in the keycloak pods
-                    type: object
-                  resources:
-                    description: Resources (Requests and Limits) for the Pods.
-                    properties:
-                      limits:
-                        additionalProperties:
-                          anyOf:
-                          - type: integer
-                          - type: string
-                          pattern: ^(\+|-)?(([0-9]+(\.[0-9]*)?)|(\.[0-9]+))(([KMGTPE]i)|[numkMGTPE]|([eE](\+|-)?(([0-9]+(\.[0-9]*)?)|(\.[0-9]+))))?$
-                          x-kubernetes-int-or-string: true
-                        description: 'Limits describes the maximum amount of compute
+                                  name:
+                                    description: Volume name
+                                    type: string
+                                  secrets:
+                                    description: Secret mount
+                                    items:
+                                      type: string
+                                    type: array
+                                required:
+                                  - mountPath
+                                type: object
+                              type: array
+                          type: object
+                      type: object
+                    podannotations:
+                      additionalProperties:
+                        type: string
+                      description: List of annotations to set in the keycloak pods
+                      type: object
+                    podlabels:
+                      additionalProperties:
+                        type: string
+                      description: List of labels to set in the keycloak pods
+                      type: object
+                    resources:
+                      description: Resources (Requests and Limits) for the Pods.
+                      properties:
+                        limits:
+                          additionalProperties:
+                            anyOf:
+                              - type: integer
+                              - type: string
+                            pattern: ^(\+|-)?(([0-9]+(\.[0-9]*)?)|(\.[0-9]+))(([KMGTPE]i)|[numkMGTPE]|([eE](\+|-)?(([0-9]+(\.[0-9]*)?)|(\.[0-9]+))))?$
+                            x-kubernetes-int-or-string: true
+                          description: 'Limits describes the maximum amount of compute
                           resources allowed. More info: https://kubernetes.io/docs/concepts/configuration/manage-compute-resources-container/'
-                        type: object
-                      requests:
-                        additionalProperties:
-                          anyOf:
-                          - type: integer
-                          - type: string
-                          pattern: ^(\+|-)?(([0-9]+(\.[0-9]*)?)|(\.[0-9]+))(([KMGTPE]i)|[numkMGTPE]|([eE](\+|-)?(([0-9]+(\.[0-9]*)?)|(\.[0-9]+))))?$
-                          x-kubernetes-int-or-string: true
-                        description: 'Requests describes the minimum amount of compute
+                          type: object
+                        requests:
+                          additionalProperties:
+                            anyOf:
+                              - type: integer
+                              - type: string
+                            pattern: ^(\+|-)?(([0-9]+(\.[0-9]*)?)|(\.[0-9]+))(([KMGTPE]i)|[numkMGTPE]|([eE](\+|-)?(([0-9]+(\.[0-9]*)?)|(\.[0-9]+))))?$
+                            x-kubernetes-int-or-string: true
+                          description: 'Requests describes the minimum amount of compute
                           resources required. If Requests is omitted for a container,
                           it defaults to Limits if that is explicitly specified, otherwise
                           to an implementation-defined value. More info: https://kubernetes.io/docs/concepts/configuration/manage-compute-resources-container/'
-                        type: object
-                    type: object
-                type: object
-              migration:
-                description: Specify Migration configuration
-                properties:
-                  backups:
-                    description: Set it to config backup policy for migration
-                    properties:
-                      enabled:
-                        description: If set to true, the operator will do database
-                          backup before doing migration
-                        type: boolean
-                    type: object
-                  strategy:
-                    description: Specify migration strategy
-                    type: string
-                type: object
-              multiAvailablityZones:
-                description: Specify PodAntiAffinity settings for Keycloak deployment
-                  in Multi AZ
-                properties:
-                  enabled:
-                    description: If set to true, the operator will create a podAntiAffinity
-                      settings for the Keycloak deployment.
-                    type: boolean
-                type: object
-              podDisruptionBudget:
-                description: Specify PodDisruptionBudget configuration.
-                properties:
-                  enabled:
-                    description: If set to true, the operator will create a PodDistruptionBudget
-                      for the Keycloak deployment and set its `maxUnavailable` value
-                      to 1.
-                    type: boolean
-                type: object
-              postgresDeploymentSpec:
-                description: Resources (Requests and Limits) for PostgresDeployment.
-                properties:
-                  resources:
-                    description: Resources (Requests and Limits) for the Pods.
-                    properties:
-                      limits:
-                        additionalProperties:
-                          anyOf:
-                          - type: integer
-                          - type: string
-                          pattern: ^(\+|-)?(([0-9]+(\.[0-9]*)?)|(\.[0-9]+))(([KMGTPE]i)|[numkMGTPE]|([eE](\+|-)?(([0-9]+(\.[0-9]*)?)|(\.[0-9]+))))?$
-                          x-kubernetes-int-or-string: true
-                        description: 'Limits describes the maximum amount of compute
+                          type: object
+                      type: object
+                  type: object
+                migration:
+                  description: Specify Migration configuration
+                  properties:
+                    backups:
+                      description: Set it to config backup policy for migration
+                      properties:
+                        enabled:
+                          description: If set to true, the operator will do database
+                            backup before doing migration
+                          type: boolean
+                      type: object
+                    strategy:
+                      description: Specify migration strategy
+                      type: string
+                  type: object
+                multiAvailablityZones:
+                  description: Specify PodAntiAffinity settings for Keycloak deployment
+                    in Multi AZ
+                  properties:
+                    enabled:
+                      description: If set to true, the operator will create a podAntiAffinity
+                        settings for the Keycloak deployment.
+                      type: boolean
+                  type: object
+                podDisruptionBudget:
+                  description: Specify PodDisruptionBudget configuration.
+                  properties:
+                    enabled:
+                      description: If set to true, the operator will create a PodDistruptionBudget
+                        for the Keycloak deployment and set its `maxUnavailable` value
+                        to 1.
+                      type: boolean
+                  type: object
+                postgresDeploymentSpec:
+                  description: Resources (Requests and Limits) for PostgresDeployment.
+                  properties:
+                    resources:
+                      description: Resources (Requests and Limits) for the Pods.
+                      properties:
+                        limits:
+                          additionalProperties:
+                            anyOf:
+                              - type: integer
+                              - type: string
+                            pattern: ^(\+|-)?(([0-9]+(\.[0-9]*)?)|(\.[0-9]+))(([KMGTPE]i)|[numkMGTPE]|([eE](\+|-)?(([0-9]+(\.[0-9]*)?)|(\.[0-9]+))))?$
+                            x-kubernetes-int-or-string: true
+                          description: 'Limits describes the maximum amount of compute
                           resources allowed. More info: https://kubernetes.io/docs/concepts/configuration/manage-compute-resources-container/'
-                        type: object
-                      requests:
-                        additionalProperties:
-                          anyOf:
-                          - type: integer
-                          - type: string
-                          pattern: ^(\+|-)?(([0-9]+(\.[0-9]*)?)|(\.[0-9]+))(([KMGTPE]i)|[numkMGTPE]|([eE](\+|-)?(([0-9]+(\.[0-9]*)?)|(\.[0-9]+))))?$
-                          x-kubernetes-int-or-string: true
-                        description: 'Requests describes the minimum amount of compute
+                          type: object
+                        requests:
+                          additionalProperties:
+                            anyOf:
+                              - type: integer
+                              - type: string
+                            pattern: ^(\+|-)?(([0-9]+(\.[0-9]*)?)|(\.[0-9]+))(([KMGTPE]i)|[numkMGTPE]|([eE](\+|-)?(([0-9]+(\.[0-9]*)?)|(\.[0-9]+))))?$
+                            x-kubernetes-int-or-string: true
+                          description: 'Requests describes the minimum amount of compute
                           resources required. If Requests is omitted for a container,
                           it defaults to Limits if that is explicitly specified, otherwise
                           to an implementation-defined value. More info: https://kubernetes.io/docs/concepts/configuration/manage-compute-resources-container/'
-                        type: object
-                    type: object
-                type: object
-              profile:
-                description: Profile used for controlling Operator behavior. Default
-                  is empty.
-                type: string
-              storageClassName:
-                description: Name of the StorageClass for Postgresql Persistent Volume
-                  Claim
-                type: string
-              unmanaged:
-                description: When set to true, this Keycloak will be marked as unmanaged
-                  and will not be managed by this operator. It can then be used for
-                  targeting purposes.
-                type: boolean
-            type: object
-          status:
-            description: KeycloakStatus defines the observed state of Keycloak.
-            properties:
-              credentialSecret:
-                description: The secret where the admin credentials are to be found.
-                type: string
-              externalURL:
-                description: External URL for accessing Keycloak instance from outside
-                  the cluster. Is identical to external.URL if it's specified, otherwise
-                  is computed (e.g. from Ingress).
-                type: string
-              internalURL:
-                description: An internal URL (service name) to be used by the admin
-                  client.
-                type: string
-              message:
-                description: Human-readable message indicating details about current
-                  operator phase or error.
-                type: string
-              phase:
-                description: Current phase of the operator.
-                type: string
-              ready:
-                description: True if all resources are in a ready state and all work
-                  is done.
-                type: boolean
-              secondaryResources:
-                additionalProperties:
-                  items:
-                    type: string
-                  type: array
-                description: 'A map of all the secondary resources types and names
+                          type: object
+                      type: object
+                  type: object
+                profile:
+                  description: Profile used for controlling Operator behavior. Default
+                    is empty.
+                  type: string
+                storageClassName:
+                  description: Name of the StorageClass for Postgresql Persistent Volume
+                    Claim
+                  type: string
+                unmanaged:
+                  description: When set to true, this Keycloak will be marked as unmanaged
+                    and will not be managed by this operator. It can then be used for
+                    targeting purposes.
+                  type: boolean
+              type: object
+            status:
+              description: KeycloakStatus defines the observed state of Keycloak.
+              properties:
+                credentialSecret:
+                  description: The secret where the admin credentials are to be found.
+                  type: string
+                externalURL:
+                  description: External URL for accessing Keycloak instance from outside
+                    the cluster. Is identical to external.URL if it's specified, otherwise
+                    is computed (e.g. from Ingress).
+                  type: string
+                internalURL:
+                  description: An internal URL (service name) to be used by the admin
+                    client.
+                  type: string
+                message:
+                  description: Human-readable message indicating details about current
+                    operator phase or error.
+                  type: string
+                phase:
+                  description: Current phase of the operator.
+                  type: string
+                ready:
+                  description: True if all resources are in a ready state and all work
+                    is done.
+                  type: boolean
+                secondaryResources:
+                  additionalProperties:
+                    items:
+                      type: string
+                    type: array
+                  description: 'A map of all the secondary resources types and names
                   created for this CR. e.g "Deployment": [ "DeploymentName1", "DeploymentName2"
                   ].'
-                type: object
-              version:
-                description: Version of Keycloak or RHSSO running on the cluster.
-                type: string
-            required:
-            - credentialSecret
-            - internalURL
-            - message
-            - phase
-            - ready
-            - version
-            type: object
-        type: object
-    served: true
-    storage: true
-    subresources:
-      status: {}+                  type: object
+                version:
+                  description: Version of Keycloak or RHSSO running on the cluster.
+                  type: string
+              required:
+                - credentialSecret
+                - internalURL
+                - message
+                - phase
+                - ready
+                - version
+              type: object
+          type: object
+      served: true
+      storage: true
+      subresources:
+        status: {}