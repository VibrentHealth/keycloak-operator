--- conflicted
+++ resolved
@@ -89,71 +89,6 @@
                   accountTheme:
                     description: Account Theme
                     type: string
-<<<<<<< HEAD
-                  description: matchLabels is a map of {key,value} pairs. A single
-                    {key,value} in the matchLabels map is equivalent to an element
-                    of matchExpressions, whose key field is "key", the operator is
-                    "In", and the values array contains only "value". The requirements
-                    are ANDed.
-                  type: object
-              type: object
-            realm:
-              description: Keycloak Realm REST object.
-              properties:
-                accountTheme:
-                  description: Account Theme
-                  type: string
-                adminEventsDetailsEnabled:
-                  description: 'Enable admin events details TODO: change to values
-                    and use kubebuilder default annotation once supported'
-                  type: boolean
-                adminEventsEnabled:
-                  description: 'Enable events recording TODO: change to values and
-                    use kubebuilder default annotation once supported'
-                  type: boolean
-                adminTheme:
-                  description: Admin Console Theme
-                  type: string
-                attributes:
-                  additionalProperties:
-                    type: string
-                  description: Attributes
-                  type: object
-                authenticationFlows:
-                  description: Authentication flows
-                  items:
-                    properties:
-                      alias:
-                        description: Alias
-                        type: string
-                      authenticationExecutions:
-                        description: Authentication executions
-                        items:
-                          properties:
-                            authenticator:
-                              description: Authenticator
-                              type: string
-                            authenticatorConfig:
-                              description: Authenticator Config
-                              type: string
-                            authenticatorFlow:
-                              description: Authenticator flow
-                              type: boolean
-                            flowAlias:
-                              description: Flow Alias
-                              type: string
-                            priority:
-                              description: Priority
-                              format: int32
-                              type: integer
-                            requirement:
-                              description: Requirement [REQUIRED, OPTIONAL, ALTERNATIVE,
-                                DISABLED]
-                              type: string
-                            userSetupAllowed:
-                              description: User setup allowed
-                              type: boolean
-=======
                   adminEventsDetailsEnabled:
                     description: 'Enable admin events details TODO: change to values
                       and use kubebuilder default annotation once supported'
@@ -165,6 +100,11 @@
                   adminTheme:
                     description: Admin Console Theme
                     type: string
+                  attributes:
+                    additionalProperties:
+                      type: string
+                    description: Attributes
+                    type: object
                   authenticationFlows:
                     description: Authentication flows
                     items:
@@ -232,7 +172,6 @@
                           additionalProperties:
                             type: string
                           description: Config
->>>>>>> 54f8f434
                           type: object
                         id:
                           description: ID
