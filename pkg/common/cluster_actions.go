--- conflicted
+++ resolved
@@ -20,11 +20,7 @@
 )
 
 var log = logf.Log.WithName("action_runner")
-<<<<<<< HEAD
-var vibrentLog = logf.Log.WithName("vibrent_action_runner")
-=======
 var vibrentClusterActionsLog = logf.Log.WithName("vibrent_action_runner")
->>>>>>> 99e049e9
 
 const (
 	authenticationConfigAlias string = "keycloak-operator-browser-redirector"
@@ -222,14 +218,9 @@
 }
 
 func (i *ClusterActionRunner) CreateClient(obj *v1alpha1.KeycloakClient, realm string) error {
-<<<<<<< HEAD
-
-	vibrentLog.Info(fmt.Sprintf("Performing CreateClient action for %v/%v - obj.Spec.Client.ID: %v", realm, obj.Spec.Client.ClientID, obj.Spec.Client.ID))
-=======
 	vibrentClusterActionsLog.Info(fmt.Sprintf("Performing CreateClient action for %v/%v - obj.Spec.Client.ID: %v", realm, obj.Spec.Client.ClientID, obj.Spec.Client.ID))
 	updateRedirectUrisWebOrigins(obj) // AC-118431
 
->>>>>>> 99e049e9
 	if i.keycloakClient == nil {
 		return errors.Errorf("cannot perform client create when client is nil")
 	}
@@ -237,19 +228,11 @@
 	uid, err := i.keycloakClient.CreateClient(obj.Spec.Client, realm)
 
 	if err != nil {
-<<<<<<< HEAD
-		vibrentLog.Info(fmt.Sprintf("Error during CreateClient action for %v/%v - Error is: %w", realm, obj.Spec.Client.ClientID, err))
-		return err
-	}
-
-	vibrentLog.Info(fmt.Sprintf("Successfully completed CreateClient action for %v/%v - returned uid: %v", realm, obj.Spec.Client.ClientID, uid))
-=======
 		vibrentClusterActionsLog.Info(fmt.Sprintf("Error during CreateClient action for %v/%v - Error is: %v", realm, obj.Spec.Client.ClientID, err))
 		return err
 	}
 
 	vibrentClusterActionsLog.Info(fmt.Sprintf("Successfully completed CreateClient action for %v/%v - returned uid: %v", realm, obj.Spec.Client.ClientID, uid))
->>>>>>> 99e049e9
 	obj.Spec.Client.ID = uid
 
 	// This client update request commits the CR modifications to the resource in the cluster.
@@ -262,14 +245,9 @@
 }
 
 func (i *ClusterActionRunner) UpdateClient(obj *v1alpha1.KeycloakClient, realm string) error {
-<<<<<<< HEAD
-
-	vibrentLog.Info(fmt.Sprintf("Performing UpdateClient action for %v/%v - obj.Spec.Client.ID: %v", realm, obj.Spec.Client.ClientID, obj.Spec.Client.ID))
-=======
 	vibrentClusterActionsLog.Info(fmt.Sprintf("Performing UpdateClient action for %v/%v - obj.Spec.Client.ID: %v", realm, obj.Spec.Client.ClientID, obj.Spec.Client.ID))
 	updateRedirectUrisWebOrigins(obj) // AC-118431
 
->>>>>>> 99e049e9
 	if i.keycloakClient == nil {
 		return errors.Errorf("cannot perform client update when client is nil")
 	}
@@ -277,17 +255,6 @@
 	err := i.keycloakClient.UpdateClient(obj.Spec.Client, realm)
 
 	if err != nil {
-<<<<<<< HEAD
-		vibrentLog.Info(fmt.Sprintf("Error during UpdateClient action for %v/%v - Error is: %w", realm, obj.Spec.Client.ClientID, err))
-		return err
-	}
-
-	vibrentLog.Info(fmt.Sprintf("Successfully completed CreateClient action for %v/%v", realm, obj.Spec.Client.ClientID))
-
-	updateRedirectUrisWebOrigins(obj)
-
-	return err
-=======
 		vibrentClusterActionsLog.Info(fmt.Sprintf("Error during UpdateClient action for %v/%v - Error is: %v", realm, obj.Spec.Client.ClientID, err))
 		return err
 	}
@@ -299,7 +266,6 @@
 	// return i.client.Update(i.context, obj)
 
 	return err // will be nil
->>>>>>> 99e049e9
 }
 
 func (i *ClusterActionRunner) CreateClientRole(obj *v1alpha1.KeycloakClient, role *v1alpha1.RoleRepresentation, realm string) error {
