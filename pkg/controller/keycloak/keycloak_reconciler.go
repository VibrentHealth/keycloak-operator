package keycloak

import (
	monitoringv1 "github.com/coreos/prometheus-operator/pkg/apis/monitoring/v1"
	grafanav1alpha1 "github.com/integr8ly/grafana-operator/v3/pkg/apis/integreatly/v1alpha1"
	"github.com/keycloak/keycloak-operator/pkg/apis/keycloak/v1alpha1"
	kc "github.com/keycloak/keycloak-operator/pkg/apis/keycloak/v1alpha1"
	"github.com/keycloak/keycloak-operator/pkg/common"
	"github.com/keycloak/keycloak-operator/pkg/model"
	metav1 "k8s.io/apimachinery/pkg/apis/meta/v1"
)

type Reconciler interface {
	Reconcile(clusterState *common.ClusterState, cr *kc.Keycloak) (common.DesiredClusterState, error)
}

type KeycloakReconciler struct { // nolint
}

func NewKeycloakReconciler() *KeycloakReconciler {
	return &KeycloakReconciler{}
}

func (i *KeycloakReconciler) Reconcile(clusterState *common.ClusterState, cr *kc.Keycloak) common.DesiredClusterState {
	desired := common.DesiredClusterState{}

	desired = desired.AddAction(i.GetKeycloakAdminSecretDesiredState(clusterState, cr))

<<<<<<< HEAD
	// Only need KeycloakAdminSecret reconciled for an unmanaged instance
	if cr.Spec.Unmanaged {
		return desired
	}

	desired = desired.AddAction(i.GetKeycloakPrometheusRuleDesiredState(clusterState, cr))
	desired = desired.AddAction(i.GetKeycloakServiceMonitorDesiredState(clusterState, cr))
	desired = desired.AddAction(i.GetKeycloakGrafanaDashboardDesiredState(clusterState, cr))
=======
	if !cr.Spec.DisableMonitoringServices {
		desired = desired.AddAction(i.GetKeycloakPrometheusRuleDesiredState(clusterState, cr))
		desired = desired.AddAction(i.GetKeycloakServiceMonitorDesiredState(clusterState, cr))
		desired = desired.AddAction(i.GetKeycloakGrafanaDashboardDesiredState(clusterState, cr))
	}
>>>>>>> 54f8f434

	if !cr.Spec.ExternalDatabase.Enabled {
		desired = desired.AddAction(i.getDatabaseSecretDesiredState(clusterState, cr))
		desired = desired.AddAction(i.getPostgresqlPersistentVolumeClaimDesiredState(clusterState, cr))
		desired = desired.AddAction(i.getPostgresqlDeploymentDesiredState(clusterState, cr))
		desired = desired.AddAction(i.getPostgresqlServiceDesiredState(clusterState, cr, false))
	} else {
		i.reconcileExternalDatabase(&desired, clusterState, cr)
	}

	desired = desired.AddAction(i.getKeycloakServiceDesiredState(clusterState, cr))
	desired = desired.AddAction(i.getKeycloakDiscoveryServiceDesiredState(clusterState, cr))
	desired = desired.AddAction(i.getKeycloakMonitoringServiceDesiredState(clusterState, cr))
	desired = desired.AddAction(i.GetKeycloakProbesDesiredState(clusterState, cr))
	desired = desired.AddAction(i.getKeycloakDeploymentOrRHSSODesiredState(clusterState, cr))
	i.reconcileExternalAccess(&desired, clusterState, cr)
	desired = desired.AddAction(i.getPodDisruptionBudgetDesiredState(clusterState, cr))

	if cr.Spec.Migration.Backups.Enabled {
		desired = desired.AddAction(i.getKeycloakBackupDesiredState(clusterState, cr))
	}
	return desired
}

func (i *KeycloakReconciler) reconcileExternalDatabase(desired *common.DesiredClusterState, clusterState *common.ClusterState, cr *kc.Keycloak) {
	// If the database secret does not exist we can't continue
	if clusterState.DatabaseSecret == nil {
		return
	}
	if model.IsIP(clusterState.DatabaseSecret.Data[model.DatabaseSecretExternalAddressProperty]) {
		// If the address of the external database is an IP address then we have to
		// set up an endpoints object for the service to send traffic. An externalName
		// type service won't work in this case. For more details, see https://cloud.google.com/blog/products/gcp/kubernetes-best-practices-mapping-external-services
		desired.AddAction(i.getPostgresqlServiceEndpointsDesiredState(clusterState, cr))
	}
	desired.AddAction(i.getPostgresqlServiceDesiredState(clusterState, cr, true))
}

func (i *KeycloakReconciler) reconcileExternalAccess(desired *common.DesiredClusterState, clusterState *common.ClusterState, cr *kc.Keycloak) {
	if !cr.Spec.ExternalAccess.Enabled {
		return
	}

	// Find out if we're on OpenShift or Kubernetes and create either a Route or
	// an Ingress
	stateManager := common.GetStateManager()
	openshift, keyExists := stateManager.GetState(common.OpenShiftAPIServerKind).(bool)

	if keyExists && openshift {
		desired.AddAction(i.getKeycloakRouteDesiredState(clusterState, cr))
		desired.AddAction(i.getKeycloakMetricsRouteDesiredState(clusterState, cr))
	} else {
		desired.AddAction(i.getKeycloakIngressDesiredState(clusterState, cr))
	}
}

func (i *KeycloakReconciler) GetKeycloakAdminSecretDesiredState(clusterState *common.ClusterState, cr *kc.Keycloak) common.ClusterAction {
	keycloakAdminSecret := model.KeycloakAdminSecret(cr)

	if clusterState.KeycloakAdminSecret == nil {
		return common.GenericCreateAction{
			Ref: keycloakAdminSecret,
			Msg: "Create Keycloak admin secret",
		}
	}
	return common.GenericUpdateAction{
		Ref: model.KeycloakAdminSecretReconciled(cr, clusterState.KeycloakAdminSecret),
		Msg: "Update Keycloak admin secret",
	}
}

func (i *KeycloakReconciler) GetKeycloakProbesDesiredState(clusterState *common.ClusterState, cr *kc.Keycloak) common.ClusterAction {
	keycloakProbesConfigMap := model.KeycloakProbes(cr)

	if clusterState.KeycloakProbes == nil {
		return common.GenericCreateAction{
			Ref: keycloakProbesConfigMap,
			Msg: "Create Keycloak probes configmap",
		}
	}
	return nil
}

func (i *KeycloakReconciler) getPostgresqlPersistentVolumeClaimDesiredState(clusterState *common.ClusterState, cr *kc.Keycloak) common.ClusterAction {
	postgresqlPersistentVolume := model.PostgresqlPersistentVolumeClaim(cr)
	if clusterState.PostgresqlPersistentVolumeClaim == nil {
		return common.GenericCreateAction{
			Ref: postgresqlPersistentVolume,
			Msg: "Create Postgresql PersistentVolumeClaim",
		}
	}
	return common.GenericUpdateAction{
		Ref: model.PostgresqlPersistentVolumeClaimReconciled(cr, clusterState.PostgresqlPersistentVolumeClaim),
		Msg: "Update Postgresql PersistentVolumeClaim",
	}
}

func (i *KeycloakReconciler) getPostgresqlServiceDesiredState(clusterState *common.ClusterState, cr *kc.Keycloak, isExternal bool) common.ClusterAction {
	postgresqlService := model.PostgresqlService(cr, clusterState.DatabaseSecret, isExternal)
	if clusterState.PostgresqlService == nil {
		return common.GenericCreateAction{
			Ref: postgresqlService,
			Msg: "Create Postgresql KeycloakService",
		}
	}
	return common.GenericUpdateAction{
		Ref: model.PostgresqlServiceReconciled(clusterState.PostgresqlService, clusterState.DatabaseSecret, isExternal),
		Msg: "Update Postgresql KeycloakService",
	}
}

func (i *KeycloakReconciler) getPostgresqlDeploymentDesiredState(clusterState *common.ClusterState, cr *kc.Keycloak) common.ClusterAction {
	// Find out if we're on OpenShift or Kubernetes
	stateManager := common.GetStateManager()
	isOpenshift, _ := stateManager.GetState(common.OpenShiftAPIServerKind).(bool)

	postgresqlDeployment := model.PostgresqlDeployment(cr, isOpenshift)

	if clusterState.PostgresqlDeployment == nil {
		return common.GenericCreateAction{
			Ref: postgresqlDeployment,
			Msg: "Create Postgresql Deployment",
		}
	}
	return common.GenericUpdateAction{
		Ref: model.PostgresqlDeploymentReconciled(cr, clusterState.PostgresqlDeployment),
		Msg: "Update Postgresql Deployment",
	}
}

func (i *KeycloakReconciler) getKeycloakServiceDesiredState(clusterState *common.ClusterState, cr *kc.Keycloak) common.ClusterAction {
	keycloakService := model.KeycloakService(cr)

	if clusterState.KeycloakService == nil {
		return common.GenericCreateAction{
			Ref: keycloakService,
			Msg: "Create Keycloak Service",
		}
	}
	return common.GenericUpdateAction{
		Ref: model.KeycloakServiceReconciled(cr, clusterState.KeycloakService),
		Msg: "Update keycloak Service",
	}
}

func (i *KeycloakReconciler) getKeycloakDiscoveryServiceDesiredState(clusterState *common.ClusterState, cr *kc.Keycloak) common.ClusterAction {
	keycloakDiscoveryService := model.KeycloakDiscoveryService(cr)

	if clusterState.KeycloakDiscoveryService == nil {
		return common.GenericCreateAction{
			Ref: keycloakDiscoveryService,
			Msg: "Create Keycloak Discovery Service",
		}
	}
	return common.GenericUpdateAction{
		Ref: model.KeycloakDiscoveryServiceReconciled(cr, clusterState.KeycloakDiscoveryService),
		Msg: "Update keycloak Discovery Service",
	}
}

func (i *KeycloakReconciler) getKeycloakMonitoringServiceDesiredState(clusterState *common.ClusterState, cr *kc.Keycloak) common.ClusterAction {
	stateManager := common.GetStateManager()
	resourceWatchExists, keyExists := stateManager.GetState(common.GetStateFieldName(ControllerName, monitoringv1.ServiceMonitorsKind)).(bool)
	// Only add or update the monitoring resources if the resource type exists on the cluster. These booleans are set in the common/autodetect logic
	if !keyExists || !resourceWatchExists {
		return nil
	}

	keycloakMonitoringService := model.KeycloakMonitoringService(cr)

	if clusterState.KeycloakMonitoringService == nil {
		return common.GenericCreateAction{
			Ref: keycloakMonitoringService,
			Msg: "Create Keycloak Monitoring Service",
		}
	}
	return common.GenericUpdateAction{
		Ref: model.KeycloakMonitoringServiceReconciled(cr, clusterState.KeycloakMonitoringService),
		Msg: "Update keycloak Monitoring Service",
	}
}

func (i *KeycloakReconciler) GetKeycloakPrometheusRuleDesiredState(clusterState *common.ClusterState, cr *kc.Keycloak) common.ClusterAction {
	stateManager := common.GetStateManager()
	resourceWatchExists, keyExists := stateManager.GetState(common.GetStateFieldName(ControllerName, monitoringv1.PrometheusRuleKind)).(bool)
	// Only add or update the monitoring resources if the resource type exists on the cluster. These booleans are set in the common/autodetect logic
	if !keyExists || !resourceWatchExists {
		return nil
	}

	prometheusrule := model.PrometheusRule(cr)

	if clusterState.KeycloakPrometheusRule == nil {
		return common.GenericCreateAction{
			Ref: prometheusrule,
			Msg: "create keycloak prometheus rule",
		}
	}

	prometheusrule.ResourceVersion = clusterState.KeycloakPrometheusRule.ResourceVersion
	return common.GenericUpdateAction{
		Ref: prometheusrule,
		Msg: "update keycloak prometheus rule",
	}
}

func (i *KeycloakReconciler) GetKeycloakServiceMonitorDesiredState(clusterState *common.ClusterState, cr *kc.Keycloak) common.ClusterAction {
	stateManager := common.GetStateManager()
	resourceWatchExists, keyExists := stateManager.GetState(common.GetStateFieldName(ControllerName, monitoringv1.ServiceMonitorsKind)).(bool)
	// Only add or update the monitoring resources if the resource type exists on the cluster. These booleans are set in the common/autodetect logic
	if !keyExists || !resourceWatchExists {
		return nil
	}

	servicemonitor := model.ServiceMonitor(cr)

	if clusterState.KeycloakServiceMonitor == nil {
		return common.GenericCreateAction{
			Ref: servicemonitor,
			Msg: "create keycloak service monitor",
		}
	}

	servicemonitor.ResourceVersion = clusterState.KeycloakServiceMonitor.ResourceVersion
	return common.GenericUpdateAction{
		Ref: servicemonitor,
		Msg: "update keycloak service monitor",
	}
}

func (i *KeycloakReconciler) GetKeycloakGrafanaDashboardDesiredState(clusterState *common.ClusterState, cr *kc.Keycloak) common.ClusterAction {
	stateManager := common.GetStateManager()
	resourceWatchExists, keyExists := stateManager.GetState(common.GetStateFieldName(ControllerName, grafanav1alpha1.GrafanaDashboardKind)).(bool)
	// Only add or update the monitoring resources if the resource type exists on the cluster. These booleans are set in the common/autodetect logic
	if !keyExists || !resourceWatchExists {
		return nil
	}

	grafanadashboard := model.GrafanaDashboard(cr)

	if clusterState.KeycloakGrafanaDashboard == nil {
		return common.GenericCreateAction{
			Ref: grafanadashboard,
			Msg: "create keycloak grafana dashboard",
		}
	}

	return common.GenericUpdateAction{
		Ref: model.GrafanaDashboardReconciled(cr, clusterState.KeycloakGrafanaDashboard),
		Msg: "update keycloak grafana dashboard",
	}
}

func (i *KeycloakReconciler) getDatabaseSecretDesiredState(clusterState *common.ClusterState, cr *kc.Keycloak) common.ClusterAction {
	databaseSecret := model.DatabaseSecret(cr)
	if clusterState.DatabaseSecret == nil {
		return common.GenericCreateAction{
			Ref: databaseSecret,
			Msg: "Create Database Secret",
		}
	}
	return common.GenericUpdateAction{
		Ref: model.DatabaseSecretReconciled(cr, clusterState.DatabaseSecret),
		Msg: "Update Database Secret",
	}
}

func (i *KeycloakReconciler) getKeycloakDeploymentOrRHSSODesiredState(clusterState *common.ClusterState, cr *kc.Keycloak) common.ClusterAction {
	isRHSSO := model.Profiles.IsRHSSO(cr)

	deployment := model.KeycloakDeployment(cr, clusterState.DatabaseSecret, clusterState.DatabaseSSLCert)
	deploymentName := "Keycloak"

	if isRHSSO {
		deployment = model.RHSSODeployment(cr, clusterState.DatabaseSecret, clusterState.DatabaseSSLCert)
		deploymentName = model.RHSSOProfile
	}

	if clusterState.KeycloakDeployment == nil {
		return common.GenericCreateAction{
			Ref: deployment,
			Msg: "Create " + deploymentName + " Deployment (StatefulSet)",
		}
	}

	deploymentReconciled := model.KeycloakDeploymentReconciled(cr, clusterState.KeycloakDeployment, clusterState.DatabaseSecret, clusterState.DatabaseSSLCert)
	if isRHSSO {
		deploymentReconciled = model.RHSSODeploymentReconciled(cr, clusterState.KeycloakDeployment, clusterState.DatabaseSecret, clusterState.DatabaseSSLCert)
	}

	return common.GenericUpdateAction{
		Ref: deploymentReconciled,
		Msg: "Update " + deploymentName + " Deployment (StatefulSet)",
	}
}

func (i *KeycloakReconciler) getKeycloakRouteDesiredState(clusterState *common.ClusterState, cr *kc.Keycloak) common.ClusterAction {
	if clusterState.KeycloakRoute == nil {
		return common.GenericCreateAction{
			Ref: model.KeycloakRoute(cr),
			Msg: "Create Keycloak Route",
		}
	}

	return common.GenericUpdateAction{
		Ref: model.KeycloakRouteReconciled(cr, clusterState.KeycloakRoute),
		Msg: "Update Keycloak Route",
	}
}

func (i *KeycloakReconciler) getKeycloakMetricsRouteDesiredState(clusterState *common.ClusterState, cr *kc.Keycloak) common.ClusterAction {
	if clusterState.KeycloakRoute == nil {
		return nil
	}

	if clusterState.KeycloakMetricsRoute == nil {
		return common.GenericCreateAction{
			Ref: model.KeycloakMetricsRoute(cr, clusterState.KeycloakRoute),
			Msg: "Create Keycloak Metrics Route",
		}
	}

	return common.GenericUpdateAction{
		Ref: model.KeycloakMetricsRouteReconciled(cr, clusterState.KeycloakMetricsRoute, clusterState.KeycloakRoute),
		Msg: "Update Keycloak Metrics Route",
	}
}

func (i *KeycloakReconciler) getKeycloakIngressDesiredState(clusterState *common.ClusterState, cr *kc.Keycloak) common.ClusterAction {
	if clusterState.KeycloakIngress == nil {
		return common.GenericCreateAction{
			Ref: model.KeycloakIngress(cr),
			Msg: "Create Keycloak Ingress",
		}
	}

	return common.GenericUpdateAction{
		Ref: model.KeycloakIngressReconciled(cr, clusterState.KeycloakIngress),
		Msg: "Update Keycloak Ingress",
	}
}

func (i *KeycloakReconciler) getPostgresqlServiceEndpointsDesiredState(clusterState *common.ClusterState, cr *kc.Keycloak) common.ClusterAction {
	if clusterState.PostgresqlServiceEndpoints == nil {
		// This happens only during initial run
		return nil
	}
	return common.GenericUpdateAction{
		Ref: model.PostgresqlServiceEndpointsReconciled(cr, clusterState.PostgresqlServiceEndpoints, clusterState.DatabaseSecret),
		Msg: "Update External Database Service Endpoints",
	}
}

func (i *KeycloakReconciler) getPodDisruptionBudgetDesiredState(clusterState *common.ClusterState, cr *kc.Keycloak) common.ClusterAction {
	if cr.Spec.PodDisruptionBudget.Enabled {
		if clusterState.PodDisruptionBudget == nil {
			return common.GenericCreateAction{
				Ref: model.PodDisruptionBudget(cr),
				Msg: "Create PodDisruptionBudget",
			}
		}
		return common.GenericUpdateAction{
			Ref: model.PodDisruptionBudgetReconciled(cr, clusterState.PodDisruptionBudget),
			Msg: "Update PodDisruptionBudget",
		}
	}
	return nil
}

func (i *KeycloakReconciler) getKeycloakBackupDesiredState(clusterState *common.ClusterState, cr *kc.Keycloak) common.ClusterAction {
	backupCr := &v1alpha1.KeycloakBackup{}
	backupCr.Namespace = cr.Namespace
	backupCr.Name = model.MigrateBackupName + "-" + common.BackupTime
	labelSelect := metav1.LabelSelector{
		MatchLabels: cr.Labels,
	}
	backupCr.Spec.InstanceSelector = &labelSelect
	backupCr.Spec.StorageClassName = cr.Spec.StorageClassName

	if clusterState.KeycloakBackup == nil {
		// This happens before migration
		return nil
	}

	keycloakbackup := model.KeycloakMigrationOneTimeBackup(backupCr)
	keycloakbackup.ResourceVersion = clusterState.KeycloakBackup.ResourceVersion
	return common.GenericUpdateAction{
		Ref: keycloakbackup,
		Msg: "Update Postgresql Backup for Keycloak Migration",
	}
}<|MERGE_RESOLUTION|>--- conflicted
+++ resolved
@@ -26,22 +26,16 @@
 
 	desired = desired.AddAction(i.GetKeycloakAdminSecretDesiredState(clusterState, cr))
 
-<<<<<<< HEAD
-	// Only need KeycloakAdminSecret reconciled for an unmanaged instance
-	if cr.Spec.Unmanaged {
-		return desired
-	}
-
-	desired = desired.AddAction(i.GetKeycloakPrometheusRuleDesiredState(clusterState, cr))
-	desired = desired.AddAction(i.GetKeycloakServiceMonitorDesiredState(clusterState, cr))
-	desired = desired.AddAction(i.GetKeycloakGrafanaDashboardDesiredState(clusterState, cr))
-=======
+  // Only need KeycloakAdminSecret reconciled for an unmanaged instance
+  if cr.Spec.Unmanaged {
+    return desired
+  }
+
 	if !cr.Spec.DisableMonitoringServices {
 		desired = desired.AddAction(i.GetKeycloakPrometheusRuleDesiredState(clusterState, cr))
 		desired = desired.AddAction(i.GetKeycloakServiceMonitorDesiredState(clusterState, cr))
 		desired = desired.AddAction(i.GetKeycloakGrafanaDashboardDesiredState(clusterState, cr))
 	}
->>>>>>> 54f8f434
 
 	if !cr.Spec.ExternalDatabase.Enabled {
 		desired = desired.AddAction(i.getDatabaseSecretDesiredState(clusterState, cr))
