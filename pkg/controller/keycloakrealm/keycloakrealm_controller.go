package keycloakrealm

import (
	"context"
	"fmt"
	"time"

	"github.com/keycloak/keycloak-operator/pkg/apis/keycloak/v1alpha1"
	kc "github.com/keycloak/keycloak-operator/pkg/apis/keycloak/v1alpha1"
	"github.com/keycloak/keycloak-operator/pkg/common"
	corev1 "k8s.io/api/core/v1"
	kubeerrors "k8s.io/apimachinery/pkg/api/errors"
	"k8s.io/apimachinery/pkg/runtime"
	"k8s.io/client-go/tools/record"
	"sigs.k8s.io/controller-runtime/pkg/client"
	"sigs.k8s.io/controller-runtime/pkg/controller"
	"sigs.k8s.io/controller-runtime/pkg/handler"
	logf "sigs.k8s.io/controller-runtime/pkg/log"
	"sigs.k8s.io/controller-runtime/pkg/manager"
	"sigs.k8s.io/controller-runtime/pkg/reconcile"
	"sigs.k8s.io/controller-runtime/pkg/source"
)

const (
	RealmFinalizer    = "realm.cleanup"
	RequeueDelayError = 5 * time.Second
	ControllerName    = "controller_keycloakrealm"
)

var log = logf.Log.WithName(ControllerName)

/**
* USER ACTION REQUIRED: This is a scaffold file intended for the user to modify with their own Controller
* business logic.  Delete these comments after modifying this file.*
 */

// Add creates a new KeycloakRealm Controller and adds it to the Manager. The Manager will set fields on the Controller
// and Start it when the Manager is Started.
func Add(mgr manager.Manager) error {
	return add(mgr, newReconciler(mgr))
}

// newReconciler returns a new reconcile.Reconciler
func newReconciler(mgr manager.Manager) reconcile.Reconciler {
	ctx := context.Background()
	ctx, cancel := context.WithCancel(ctx)

	return &ReconcileKeycloakRealm{
		client:   mgr.GetClient(),
		scheme:   mgr.GetScheme(),
		cancel:   cancel,
		context:  ctx,
		recorder: mgr.GetEventRecorderFor(ControllerName),
	}
}

// add adds a new Controller to mgr with r as the reconcile.Reconciler
func add(mgr manager.Manager, r reconcile.Reconciler) error {
	// Create a new controller
	c, err := controller.New(ControllerName, mgr, controller.Options{Reconciler: r})
	if err != nil {
		return err
	}

	// Watch for changes to primary resource KeycloakRealm
	err = c.Watch(&source.Kind{Type: &kc.KeycloakRealm{}}, &handler.EnqueueRequestForObject{})
	if err != nil {
		return err
	}

	// Make sure to watch the credential secrets
	err = c.Watch(&source.Kind{Type: &corev1.Secret{}}, &handler.EnqueueRequestForOwner{
		IsController: true,
		OwnerType:    &kc.KeycloakRealm{},
	})
	if err != nil {
		return err
	}

	return nil
}

// blank assignment to verify that ReconcileKeycloakRealm implements reconcile.Reconciler
var _ reconcile.Reconciler = &ReconcileKeycloakRealm{}

// ReconcileKeycloakRealm reconciles a KeycloakRealm object
type ReconcileKeycloakRealm struct {
	// This client, initialized using mgr.Client() above, is a split client
	// that reads objects from the cache and writes to the apiserver
	client   client.Client
	scheme   *runtime.Scheme
	context  context.Context
	cancel   context.CancelFunc
	recorder record.EventRecorder
}

// Reconcile reads that state of the cluster for a KeycloakRealm object and makes changes based on the state read
// and what is in the KeycloakRealm.Spec
func (r *ReconcileKeycloakRealm) Reconcile(request reconcile.Request) (reconcile.Result, error) {
	reqLogger := log.WithValues("Request.Namespace", request.Namespace, "Request.Name", request.Name)
	reqLogger.Info("Reconciling KeycloakRealm")

	// Fetch the KeycloakRealm instance
	instance := &kc.KeycloakRealm{}
	err := r.client.Get(context.TODO(), request.NamespacedName, instance)
	if err != nil {
		if kubeerrors.IsNotFound(err) {
			// Request object not found, could have been deleted after reconcile request.
			// Owned objects are automatically garbage collected. For additional cleanup logic use finalizers.
			// Return and don't requeue
			return reconcile.Result{}, nil
		}
		// Error reading the object - requeue the request.
		return reconcile.Result{}, err
	}

	if instance.Spec.Unmanaged {
		return reconcile.Result{Requeue: false}, r.manageSuccess(instance, instance.DeletionTimestamp != nil)
	}

	// If no selector is set we can't figure out which Keycloak instance this realm should
	// be added to. Skip reconcile until a selector has been set.
	if instance.Spec.InstanceSelector == nil {
		log.Info(fmt.Sprintf("realm %v/%v has no instance selector and will be ignored", instance.Namespace, instance.Name))
		return reconcile.Result{Requeue: false}, nil
	}

	keycloaks, err := common.GetMatchingKeycloaks(r.context, r.client, instance.Spec.InstanceSelector)
	if err != nil {
		return r.ManageError(instance, err)
	}

	log.Info(fmt.Sprintf("found %v matching keycloak(s) for realm %v/%v", len(keycloaks.Items), instance.Namespace, instance.Name))

	// The realm may be applicable to multiple keycloak instances,
	// process all of them
	for _, keycloak := range keycloaks.Items {
		// Get an authenticated keycloak api client for the instance
		keycloakFactory := common.LocalConfigKeycloakFactory{}

<<<<<<< HEAD
		authenticated, err := keycloakFactory.AuthenticatedClient(keycloak)
=======
		if keycloak.Spec.Unmanaged {
			return r.ManageError(instance, errors.Errorf("realms cannot be created for unmanaged keycloak instances"))
		}

		authenticated, err := keycloakFactory.AuthenticatedClient(keycloak, false)
>>>>>>> 54f8f434

		if err != nil {
			return r.ManageError(instance, err)
		}

		// Compute the current state of the realm
		realmState := common.NewRealmState(r.context, keycloak)

		log.Info(fmt.Sprintf("read state for keycloak %v/%v, realm %v/%v",
			keycloak.Namespace,
			keycloak.Name,
			instance.Namespace,
			instance.Spec.Realm.Realm))

		err = realmState.Read(instance, authenticated, r.client)
		if err != nil {
			return r.ManageError(instance, err)
		}

		// Figure out the actions to keep the realms up to date with
		// the desired state
		reconciler := NewKeycloakRealmReconciler(keycloak)
		desiredState := reconciler.Reconcile(realmState, instance)
		actionRunner := common.NewClusterAndKeycloakActionRunner(r.context, r.client, r.scheme, instance, authenticated)

		// Run all actions to keep the realms updated
		err = actionRunner.RunAll(desiredState)
		if err != nil {
			return r.ManageError(instance, err)
		}
	}

	return reconcile.Result{Requeue: false}, r.manageSuccess(instance, instance.DeletionTimestamp != nil)
}

func (r *ReconcileKeycloakRealm) manageSuccess(realm *kc.KeycloakRealm, deleted bool) error {
	realm.Status.Ready = true
	realm.Status.Message = ""
	realm.Status.Phase = v1alpha1.PhaseReconciling

	err := r.client.Status().Update(r.context, realm)
	if err != nil {
		log.Error(err, "unable to update status")
	}

	// Finalizer already set?
	finalizerExists := false
	for _, finalizer := range realm.Finalizers {
		if finalizer == RealmFinalizer {
			finalizerExists = true
			break
		}
	}

	// Resource created and finalizer exists: nothing to do
	if !deleted && finalizerExists {
		return nil
	}

	// Resource created and finalizer does not exist: add finalizer
	if !deleted && !finalizerExists {
		realm.Finalizers = append(realm.Finalizers, RealmFinalizer)
		log.Info(fmt.Sprintf("added finalizer to keycloak realm %v/%v",
			realm.Namespace,
			realm.Spec.Realm.Realm))

		return r.client.Update(r.context, realm)
	}

	// Otherwise remove the finalizer
	newFinalizers := []string{}
	for _, finalizer := range realm.Finalizers {
		if finalizer == RealmFinalizer {
			log.Info(fmt.Sprintf("removed finalizer from keycloak realm %v/%v",
				realm.Namespace,
				realm.Spec.Realm.Realm))

			continue
		}
		newFinalizers = append(newFinalizers, finalizer)
	}

	realm.Finalizers = newFinalizers
	return r.client.Update(r.context, realm)
}

func (r *ReconcileKeycloakRealm) ManageError(realm *kc.KeycloakRealm, issue error) (reconcile.Result, error) {
	r.recorder.Event(realm, "Warning", "ProcessingError", issue.Error())

	realm.Status.Message = issue.Error()
	realm.Status.Ready = false
	realm.Status.Phase = v1alpha1.PhaseFailing

	err := r.client.Status().Update(r.context, realm)
	if err != nil {
		log.Error(err, "unable to update status")
	}

	return reconcile.Result{
		RequeueAfter: RequeueDelayError,
		Requeue:      true,
	}, nil
}<|MERGE_RESOLUTION|>--- conflicted
+++ resolved
@@ -138,15 +138,7 @@
 		// Get an authenticated keycloak api client for the instance
 		keycloakFactory := common.LocalConfigKeycloakFactory{}
 
-<<<<<<< HEAD
 		authenticated, err := keycloakFactory.AuthenticatedClient(keycloak)
-=======
-		if keycloak.Spec.Unmanaged {
-			return r.ManageError(instance, errors.Errorf("realms cannot be created for unmanaged keycloak instances"))
-		}
-
-		authenticated, err := keycloakFactory.AuthenticatedClient(keycloak, false)
->>>>>>> 54f8f434
 
 		if err != nil {
 			return r.ManageError(instance, err)
